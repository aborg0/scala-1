import sbt._
import Keys._
import partest._
import SameTest._

object ScalaBuild extends Build with Layers {
  // New tasks/settings specific to the scala build.
  lazy val lockerLock: TaskKey[Unit] = TaskKey("locker-lock", 
    "Locks the locker layer of the compiler build such that it won't rebuild on changed source files.")
  lazy val lockerUnlock: TaskKey[Unit] = TaskKey("locker-unlock", 
    "Unlocks the locker layer of the compiler so that it will be recompiled on changed source files.")
  lazy val lockFile: SettingKey[File] = SettingKey("lock-file", 
    "Location of the lock file compiling this project.")
  // New tasks/settings specific to the scala build.
  lazy val lock: TaskKey[Unit] = TaskKey("lock", "Locks this project so it won't be recompiled.")
  lazy val unlock: TaskKey[Unit] = TaskKey("unlock", "Unlocks this project so it will be recompiled.")
  lazy val makeDist: TaskKey[File] = TaskKey("make-dist", 
    "Creates a mini-distribution (scala home directory) for this build in a zip file.")
  lazy val makeExplodedDist: TaskKey[File] = TaskKey("make-exploded-dist", 
    "Creates a mini-distribution (scala home directory) for this build in a directory.")
  lazy val makeDistMappings: TaskKey[Map[File, String]] = TaskKey("make-dist-mappings", 
    "Creates distribution mappings for creating zips,jars,directorys,etc.")
  lazy val buildFixed = AttributeKey[Boolean]("build-uri-fixed")

  // Build wide settings:
  override lazy val settings = super.settings ++ Seq(
    autoScalaLibrary := false,
    resolvers += Resolver.url(
      "Typesafe nightlies", 
      url("https://typesafe.artifactoryonline.com/typesafe/ivy-snapshots/")
    )(Resolver.ivyStylePatterns),
    resolvers ++= Seq(
      "junit interface repo" at "https://repository.jboss.org/nexus/content/repositories/scala-tools-releases",
      ScalaToolsSnapshots
    ),
    organization := "org.scala-lang",
    version := "2.10.0-SNAPSHOT",
    pomExtra := <xml:group>
      <inceptionYear>2002</inceptionYear>
        <licenses>
          <license>
            <name>BSD-like</name>
            <url>http://www.scala-lang.org/downloads/license.html</url>
          </license>
        </licenses>
        <scm>
          <connection>scm:git:git://github.com/scala/scala.git</connection>
        </scm>
        <issueManagement>
          <system>jira</system>
          <url>http://issues.scala-lang.org</url>
        </issueManagement>
      </xml:group>,
    commands += Command.command("fix-uri-projects") { (state: State) =>
      if(state.get(buildFixed) getOrElse false) state
      else {
        // TODO -fix up scalacheck's dependencies!
        val extracted = Project.extract(state)
        import extracted._
        def fix(s: Setting[_]): Setting[_] = s match {
          case ScopedExternalSetting(`scalacheck`, scalaInstance.key, setting)    => fullQuickScalaReference mapKey Project.mapScope(_ => s.key.scope)
          case s                                                                  => s
         }
         val transformed = session.mergeSettings map ( s => fix(s) )
         val scopes = transformed collect { case ScopedExternalSetting(`scalacheck`, _, s) => s.key.scope } toSet
         // Create some fixers so we don't download scala or rely on it.
         val fixers = for { scope <- scopes
                            setting <- Seq(autoScalaLibrary := false, crossPaths := false)
                      } yield setting mapKey Project.mapScope(_ => scope)
         val newStructure = Load.reapply(transformed ++ fixers, structure)
         Project.setProject(session, newStructure, state).put(buildFixed, true)
      }
    },
    onLoad in Global <<= (onLoad in Global) apply (_ andThen { (state: State) =>
      "fix-uri-projects" :: state
    })
  )

  // Collections of projects to run 'compile' on.
<<<<<<< HEAD
  lazy val compiledProjects = Seq(quickLib, quickComp)//, continuationsLibrary, actors, swing, dbc, forkjoin, fjbg)
  // Collection of projects to 'package' and 'publish' together.
  lazy val packagedBinaryProjects = Seq(scalaLibrary, scalaCompiler)//, swing, dbc, continuationsPlugin, jline, scalap)
  
  lazy val partestRunProjects = Seq(testsuite) // continuationsTestsuite)
=======
  lazy val compiledProjects = Seq(quickLib, quickComp, continuationsLibrary, actors, swing, forkjoin, fjbg)
  // Collection of projects to 'package' and 'publish' together.
  lazy val packagedBinaryProjects = Seq(scalaLibrary, scalaCompiler, swing, continuationsPlugin, jline, scalap)
  lazy val partestRunProjects = Seq(testsuite, continuationsTestsuite)
>>>>>>> 00b22ed4
  
  private def epflPomExtra = (
    <xml:group>
      <inceptionYear>2002</inceptionYear>
      <licenses>
        <license>
          <name>BSD-like</name>
          <url>http://www.scala-lang.org/downloads/license.html</url>
        </license>
      </licenses>
      <scm>
        <connection>scm:git:git://github.com/scala/scala.git</connection>
      </scm>
      <issueManagement>
        <system>jira</system>
        <url>http://issues.scala-lang.org</url>
      </issueManagement>
    </xml:group>
  )
    
  // Settings used to make sure publishing goes smoothly.
  def publishSettings: Seq[Setting[_]] = Seq(
    ivyScala ~= ((is: Option[IvyScala]) => is.map(_.copy(checkExplicit = false))),
    pomIncludeRepository := (_ => false),
    publishMavenStyle := true,
    makePomConfiguration <<= makePomConfiguration apply (_.copy(configurations = Some(Seq(Compile, Default)))),
    pomExtra := epflPomExtra
  )

  // Settings for root project.  These are aggregate tasks against the rest of the build.
  def projectSettings: Seq[Setting[_]] = publishSettings ++ Seq(
    // doc in Compile <<= (doc in documentation in Compile).identity,
    // These next two aggregate commands on several projects and return results that are to be ignored by remaining tasks.
    compile in Compile <<= compiledProjects.map(p => compile in p in Compile).join.map(_.head),
    // TODO - just clean target? i.e. target map IO.deleteRecursively
    clean <<= (compiledProjects ++ partestRunProjects).map(p => clean in p).dependOn,
    packageBin in Compile <<= packagedBinaryProjects.map(p => packageBin in p in Compile).join.map(_.head),
    // TODO - Make sure scalaLibrary has packageDoc + packageSrc from documentation attached...
    publish <<= packagedBinaryProjects.map(p => publish in p).join.map(_.head),
    publishLocal <<= packagedBinaryProjects.map(p => publishLocal in p).join.map(_.head),
    // packageDoc in Compile <<= (packageDoc in documentation in Compile).identity,
    // packageSrc in Compile <<= (packageSrc in documentation in Compile).identity,
    test in Test <<= (runPartest in testsuite, runPartest in continuationsTestsuite, checkSame in testsuite) map { (a,b,c) => () },
    lockerLock <<= (lockFile in lockerLib, lockFile in lockerComp, compile in Compile in lockerLib, compile in Compile in lockerComp) map { (lib, comp, _, _) =>
      Seq(lib,comp).foreach(f => IO.touch(f))
    },
    lockerUnlock <<= (lockFile in lockerLib, lockFile in lockerComp) map { (lib, comp) =>
      Seq(lib,comp).foreach(IO.delete)
    },
    genBinQuick <<= (genBinQuick in scaladist).identity,
    makeDist <<= (makeDist in scaladist).identity,
    makeExplodedDist <<= (makeExplodedDist in scaladist).identity,
    // Note: We override unmanagedSources so that ~ compile will look at all these sources, then run our aggregated compile...
    unmanagedSourceDirectories in Compile <<= baseDirectory apply (_ / "src") apply { dir =>
      Seq("library/scala","actors","compiler","fjbg","swing","continuations/library","forkjoin") map (dir / _)
    },
    // TODO - Make exported products == makeDist so we can use this when creating a *real* distribution.
    commands += Release.pushStarr
    //commands += Release.setStarrHome
  )
  // Note: Root project is determined by lowest-alphabetical project that has baseDirectory as file(".").  we use aaa_ to 'win'.
  lazy val aaa_root = Project("scala", file(".")) settings(projectSettings: _*) settings(ShaResolve.settings: _*)

  // External dependencies used for various projects
  lazy val externalDeps: Setting[_] = libraryDependencies <<= (sbtVersion)(v => 
    Seq(
      "org.apache.ant" % "ant" % "1.8.2",
      "org.scala-sbt" % "compiler-interface" % v % "provided"
    )
  )

  // These are setting overrides for most artifacts in the Scala build file.
  def settingOverrides: Seq[Setting[_]] = publishSettings ++ Seq(
                             crossPaths := false,
                             publishArtifact in packageDoc := false,
                             publishArtifact in packageSrc := false,
                             target <<= (baseDirectory, name) apply (_ / "target" / _),
                             (classDirectory in Compile) <<= target(_ / "classes"),
                             // javacOptions ++= Seq("-target", "1.5", "-source", "1.5"),
                             javacOptions in doc ++= Seq("-source", "1.5"),
                             scalaSource in Compile <<= (baseDirectory, name) apply (_ / "src" / _),
                             javaSource in Compile <<= (baseDirectory, name) apply (_ / "src" / _),
                             autoScalaLibrary := false,
                             unmanagedJars in Compile := Seq(),
                             // Most libs in the compiler use this order to build.
                             compileOrder in Compile := CompileOrder.JavaThenScala,
                             lockFile <<= target(_ / "compile.lock"),
                             skip in Compile <<= lockFile.map(_  exists),
                             lock <<= lockFile map { f => IO.touch(f) },
                             unlock <<= lockFile map IO.delete
                            )

  // --------------------------------------------------------------
  //  Libraries used by Scalac that change infrequently
  //  (or hopefully so).
  // --------------------------------------------------------------

  // Jline nested project.   Compile this sucker once and be done.
  lazy val jline = Project("jline", file("."))
  // Fast Java Bytecode Generator (nested in every scala-compiler.jar)
  lazy val fjbg = Project("fjbg", file(".")) settings(settingOverrides : _*)
  // Forkjoin backport
  lazy val forkjoin = Project("forkjoin", file(".")) settings(settingOverrides : _*)

  // --------------------------------------------------------------
  //  The magic kingdom.
  //  Layered compilation of Scala.
  //   Stable Reference -> Locker ('Lockable' dev version) -> Quick -> Strap (Binary compatibility testing)
  // --------------------------------------------------------------

  // Need a report on this...
  // TODO - Resolve STARR from a repo..
  lazy val STARR = scalaInstance <<= (appConfiguration, ShaResolve.pullBinaryLibs in ThisBuild) map { (app, _) =>
    val launcher = app.provider.scalaProvider.launcher
    val library  = file("lib/scala-library.jar")
    val compiler = file("lib/scala-compiler.jar")
    val libJars  = (file("lib") * "*.jar").get filterNot Set(library, compiler)
    ScalaInstance("starr", library, compiler, launcher, libJars: _*)
  }

  // Locker is a lockable Scala compiler that can be built of 'current' source to perform rapid development.
  lazy val (lockerLib, lockerComp) = makeLayer("locker", STARR)
  lazy val locker = Project("locker", file(".")) aggregate(lockerLib, lockerComp)

  // Quick is the general purpose project layer for the Scala compiler.
  lazy val (quickLib, quickComp) = makeLayer("quick", makeScalaReference("locker", lockerLib, lockerComp, fjbg))
  lazy val quick = Project("quick", file(".")) aggregate(quickLib, quickComp)

  // Reference to quick scala instance.
  lazy val quickScalaInstance = makeScalaReference("quick", quickLib, quickComp, fjbg)
  def quickScalaLibraryDependency = unmanagedClasspath in Compile <++= (exportedProducts in quickLib in Compile).identity
  def quickScalaCompilerDependency = unmanagedClasspath in Compile <++= (exportedProducts in quickComp in Compile).identity

  // Strapp is used to test binary 'sameness' between things built with locker and things built with quick.
  lazy val (strappLib, strappComp) = makeLayer("strapp", quickScalaInstance)

  // --------------------------------------------------------------
  //  Projects dependent on layered compilation (quick)
  // --------------------------------------------------------------
  def addCheaterDependency(projectName: String): Setting[_] = 
    pomPostProcess <<= (version, organization, pomPostProcess) apply { (v,o,k) => 
      val dependency: scala.xml.Node = 
        <dependency>
          <groupId>{o}</groupId>
          <artifactid>{projectName}</artifactid>
          <version>{v}</version>
        </dependency>
      def fixDependencies(node: scala.xml.Node): scala.xml.Node = node match {
         case <dependencies>{nested@_*}</dependencies> => <dependencies>{dependency}{nested}</dependencies>
         case x                                        => x
      }
      // This is a hack to get around issues where \ and \\ don't work if any of the children are `scala.xml.Group`.
      def hasDependencies(root: scala.xml.Node): Boolean =
        (root.child collectFirst {
          case n: scala.xml.Elem if n.label == "dependencies" => n
        } isEmpty)
      // TODO - Keep namespace on project...
      k andThen { 
        case n @ <project>{ nested@_*}</project> if hasDependencies(n)   =>
          <project xmlns:xsi="http://www.w3.org/2001/XMLSchema-instance" xmlns="http://maven.apache.org/POM/4.0.0">{nested}<dependencies>{dependency}</dependencies></project>
        case <project>{ nested@_*}</project>                                       => 
          <project xmlns:xsi="http://www.w3.org/2001/XMLSchema-instance" xmlns="http://maven.apache.org/POM/4.0.0">{ nested map fixDependencies }</project>
      }
    }

  // TODO - in sabbus, these all use locker to build...  I think tihs way is better, but let's farm this idea around.
  // TODO - Actors + swing separate jars...
  lazy val dependentProjectSettings = settingOverrides ++ Seq(quickScalaInstance, quickScalaLibraryDependency, addCheaterDependency("scala-library"))
  lazy val actors = Project("actors", file(".")) settings(dependentProjectSettings:_*) dependsOn(forkjoin % "provided")
  // TODO - Remove actors dependency from pom...
  lazy val swing = Project("swing", file(".")) settings(dependentProjectSettings:_*) dependsOn(actors % "provided")
  // This project will generate man pages (in man1 and html) for scala.    
  lazy val manmakerSettings: Seq[Setting[_]] = dependentProjectSettings :+ externalDeps
  lazy val manmaker = Project("manual", file(".")) settings(manmakerSettings:_*)

  // Things that compile against the compiler.
  lazy val compilerDependentProjectSettings = dependentProjectSettings ++ Seq(quickScalaCompilerDependency, addCheaterDependency("scala-compiler"))
  lazy val partestSettings = compilerDependentProjectSettings :+ externalDeps
  lazy val partest = Project("partest", file(".")) settings(partestSettings:_*)  dependsOn(actors,forkjoin,scalap)
  lazy val scalapSettings = compilerDependentProjectSettings ++ Seq(
    name := "scalap",
    exportJars := true
  )
  lazy val scalap = Project("scalap", file(".")) settings(scalapSettings:_*)

  // --------------------------------------------------------------
  //  Continuations plugin + library
  // --------------------------------------------------------------
  lazy val continuationsPluginSettings = compilerDependentProjectSettings ++ Seq(
    scalaSource in Compile <<= baseDirectory(_ / "src/continuations/plugin/"),
    resourceDirectory in Compile <<= baseDirectory(_ / "src/continuations/plugin/"),
    exportJars := true,
    name := "continuations"  // Note: This artifact is directly exported.

  )
  lazy val continuationsPlugin = Project("continuations-plugin", file(".")) settings(continuationsPluginSettings:_*)
  lazy val continuationsLibrarySettings = dependentProjectSettings ++ Seq(
    scalaSource in Compile <<= baseDirectory(_ / "src/continuations/library/"),
    scalacOptions in Compile <++= (exportedProducts in Compile in continuationsPlugin) map { 
     case Seq(cpDir) => Seq("-Xplugin-require:continuations", "-P:continuations:enable", "-Xplugin:"+cpDir.data.getAbsolutePath)
    }
  )
  lazy val continuationsLibrary = Project("continuations-library", file(".")) settings(continuationsLibrarySettings:_*)

  // TODO - OSGi Manifest

  // --------------------------------------------------------------
  //  Real Library Artifact
  // --------------------------------------------------------------
  val allSubpathsCopy = (dir: File) => (dir.*** --- dir) x (relativeTo(dir)|flat)
  def productTaskToMapping(products : Seq[File]) = products flatMap { p => allSubpathsCopy(p) }
  lazy val packageScalaLibBinTask = Seq(quickLib, continuationsLibrary, forkjoin, actors).map(p => products in p in Compile).join.map(_.flatten).map(productTaskToMapping)
  lazy val scalaLibArtifactSettings: Seq[Setting[_]] = inConfig(Compile)(Defaults.packageTasks(packageBin, packageScalaLibBinTask)) ++ Seq(
    name := "scala-library",
    crossPaths := false,
    exportJars := true,
    autoScalaLibrary := false,
    unmanagedJars in Compile := Seq(),
    // packageDoc in Compile <<= (packageDoc in documentation in Compile).identity,
    // packageSrc in Compile <<= (packageSrc in documentation in Compile).identity,
    fullClasspath in Runtime <<= (exportedProducts in Compile).identity,
    quickScalaInstance,
    target <<= (baseDirectory, name) apply (_ / "target" / _)
  )
  lazy val scalaLibrary = Project("scala-library", file(".")) settings(publishSettings:_*) settings(scalaLibArtifactSettings:_*)

  // --------------------------------------------------------------
  //  Real Compiler Artifact
  // --------------------------------------------------------------
  lazy val packageScalaBinTask = Seq(quickComp, fjbg).map(p => products in p in Compile).join.map(_.flatten).map(productTaskToMapping)
  lazy val scalaBinArtifactSettings : Seq[Setting[_]] = inConfig(Compile)(Defaults.packageTasks(packageBin, packageScalaBinTask)) ++ Seq(
    name := "scala-compiler",
    crossPaths := false,
    exportJars := true,
    autoScalaLibrary := false,
    unmanagedJars in Compile := Seq(),
    fullClasspath in Runtime <<= (exportedProducts in Compile).identity,
    quickScalaInstance,
    target <<= (baseDirectory, name) apply (_ / "target" / _)
  )
  lazy val scalaCompiler = Project("scala-compiler", file(".")) settings(publishSettings:_*) settings(scalaBinArtifactSettings:_*) dependsOn(scalaLibrary)
  lazy val fullQuickScalaReference = makeScalaReference("pack", scalaLibrary, scalaCompiler, fjbg)

  // --------------------------------------------------------------
  //  Testing
  // --------------------------------------------------------------
  /* lazy val scalacheckSettings: Seq[Setting[_]] = Seq(fullQuickScalaReference, crossPaths := false)*/
  lazy val scalacheck = uri("git://github.com/rickynils/scalacheck.git")

  lazy val testsuiteSettings: Seq[Setting[_]] = compilerDependentProjectSettings ++ partestTaskSettings ++ VerifyClassLoad.settings ++ Seq(
    unmanagedBase <<= baseDirectory / "test/files/lib",
    fullClasspath in VerifyClassLoad.checkClassLoad <<= (fullClasspath in scalaLibrary in Runtime).identity,
    autoScalaLibrary := false,
    checkSameLibrary <<= checkSameBinaryProjects(quickLib, strappLib),
    checkSameCompiler <<= checkSameBinaryProjects(quickComp, strappComp),
    checkSame <<= (checkSameLibrary, checkSameCompiler) map ((a,b) => ()),
    autoScalaLibrary := false
  )
  lazy val continuationsTestsuiteSettings: Seq[Setting[_]] = testsuiteSettings ++ Seq(
    scalacOptions in Test <++= (exportedProducts in Compile in continuationsPlugin) map { 
     case Seq(cpDir) => Seq("-Xplugin-require:continuations", "-P:continuations:enable", "-Xplugin:"+cpDir.data.getAbsolutePath)
    },
    partestDirs <<= baseDirectory apply { bd =>
      def mkFile(name: String) = bd / "test" / "files" / name
      def mkTestType(name: String) = name.drop("continuations-".length).toString
      Seq("continuations-neg", "continuations-run") map (t => mkTestType(t) -> mkFile(t)) toMap
    }
  )
  val testsuite = (
    Project("testsuite", file(".")) 
    settings (testsuiteSettings:_*)
    dependsOn (swing, scalaLibrary, scalaCompiler, fjbg, partest, scalacheck)
  )
  val continuationsTestsuite = (
    Project("continuations-testsuite", file("."))
    settings (continuationsTestsuiteSettings:_*) 
    dependsOn (partest, swing, scalaLibrary, scalaCompiler, fjbg)
  )

  // --------------------------------------------------------------
  //  Generating Documentation.
  // --------------------------------------------------------------
  
  // TODO - Migrate this into the dist project.
  // Scaladocs
  def distScalaInstance = makeScalaReference("dist", scalaLibrary, scalaCompiler, fjbg)
  
  lazy val documentationSettings: Seq[Setting[_]] = dependentProjectSettings ++ Seq(
    // TODO - Make these work for realz.
    defaultExcludes in unmanagedSources in Compile := ((".*"  - ".") || HiddenFileFilter ||
      "reflect/Print.scala" ||
      "reflect/Symbol.scala" ||
      "reflect/Tree.scala" ||
      "reflect/Type.scala" ||
      "runtime/*$.scala" ||
      "runtime/ScalaRuntime.scala" ||
      "runtime/StringAdd.scala" ||
      "scala/swing/test/*"),
    sourceFilter in Compile := ("*.scala"),
    unmanagedSourceDirectories in Compile <<= baseDirectory apply { dir =>
      Seq(dir / "src" / "library" / "scala", dir / "src" / "actors", dir / "src" / "swing", dir / "src" / "continuations" / "library")
    },
    compile := inc.Analysis.Empty,
    // scaladocOptions in Compile <++= (baseDirectory) map (bd =>
    //   Seq("-sourcepath", (bd / "src" / "library").getAbsolutePath,
    //       "-doc-no-compile", (bd / "src" / "library-aux").getAbsolutePath,
    //       "-doc-source-url", """https://lampsvn.epfl.ch/trac/scala/browser/scala/trunk/src/€{FILE_PATH}.scala#L1""",
    //       "-doc-root-content", (bd / "compiler/scala/tools/nsc/doc/html/resource/lib/rootdoc.txt").getAbsolutePath
    //   )),
    classpathOptions in Compile := ClasspathOptions.manual
  )
  lazy val documentation = (
    Project("documentation", file("."))
    settings (documentationSettings: _*)
    dependsOn(quickLib, quickComp, actors, fjbg, forkjoin, swing, continuationsLibrary)
  )

  // --------------------------------------------------------------
  //  Packaging a distro
  // --------------------------------------------------------------

  class ScalaToolRunner(classpath: Classpath) {
    // TODO - Don't use the ant task directly...
    lazy val classLoader        = new java.net.URLClassLoader(classpath.map(_.data.toURI.toURL).toArray, null)
    lazy val mainClass          = classLoader.loadClass("scala.tools.ant.ScalaTool")
    lazy val executeMethod      = mainClass.getMethod("execute")
    lazy val setFileMethod      = mainClass.getMethod("setFile", classOf[java.io.File])
    lazy val setClassMethod     = mainClass.getMethod("setClass", classOf[String])
    lazy val setClasspathMethod = mainClass.getMethod("setClassPath", classOf[String])
    lazy val instance           = mainClass.newInstance()
    
    def setClass(cls: String): Unit    = setClassMethod.invoke(instance, cls)
    def setFile(file: File): Unit      = setFileMethod.invoke(instance, file)
    def setClasspath(cp: String): Unit = setClasspathMethod.invoke(instance, cp)
    def execute(): Unit                = executeMethod.invoke(instance)
  }

  def genBinTask(
    runner: ScopedTask[ScalaToolRunner], 
    outputDir: ScopedSetting[File], 
    classpath: ScopedTask[Classpath], 
    useClasspath: Boolean
  ): Project.Initialize[sbt.Task[Map[File,String]]] = {
    (runner, outputDir, classpath, streams) map { (runner, outDir, cp, s) =>
      IO.createDirectory(outDir)
      val classToFilename = Map(
        "scala.tools.nsc.MainGenericRunner" -> "scala",
        "scala.tools.nsc.Main"              -> "scalac",
        "scala.tools.nsc.ScalaDoc"          -> "scaladoc",
        "scala.tools.nsc.CompileClient"     -> "fsc",
        "scala.tools.scalap.Main"           -> "scalap"
      )
      if (useClasspath) { 
        val classpath = Build.data(cp).map(_.getCanonicalPath).distinct.mkString(",")
        s.log.debug("Setting classpath = " + classpath)
        runner setClasspath classpath
      }
      def genBinFiles(cls: String, dest: File) = {
        runner.setClass(cls)
        runner.setFile(dest)
        runner.execute()
        // TODO - Mark generated files as executable (755 or a+x) that is *not* JDK6 specific...
        dest.setExecutable(true)
      }
      def makeBinMappings(cls: String, binName: String): Map[File,String] = {
        val file       = outDir / binName
        val winBinName = binName + ".bat"
        genBinFiles(cls, file)
        Map( file -> ("bin/"+binName), outDir / winBinName -> ("bin/"+winBinName) )
      }
      classToFilename.flatMap((makeBinMappings _).tupled).toMap
    }
  }
  def runManmakerTask(classpath: ScopedTask[Classpath], scalaRun: ScopedTask[ScalaRun], mainClass: String, dir: String, ext: String): Project.Initialize[Task[Map[File,String]]] =
    (classpath, scalaRun, streams, target) map { (cp, runner, s, target) =>
      val binaries = Seq("fsc", "scala", "scalac", "scaladoc", "scalap")
      binaries map { bin =>
        val file = target / "man" / dir / (bin + ext)
        val classname = "scala.man1." + bin
        IO.createDirectory(file.getParentFile)
        toError(runner.run(mainClass, Build.data(cp), Seq(classname, file.getAbsolutePath), s.log))   
        file -> ("man/" + dir + "/" + bin + ext)
      } toMap
    }

  val genBinRunner = TaskKey[ScalaToolRunner]("gen-bin-runner", 
    "Creates a utility to generate script files for Scala.")  
  val genBin = TaskKey[Map[File,String]]("gen-bin",
    "Creates script files for Scala distribution.")
  val binDir = SettingKey[File]("binaries-directory",
    "Directory where binary scripts will be located.")
  val genBinQuick = TaskKey[Map[File,String]]("gen-quick-bin",
    "Creates script files for testing against current Scala build classfiles (not local dist).")
  val runManmakerMan = TaskKey[Map[File,String]]("make-man",
    "Runs the man maker project to generate man pages")
  val runManmakerHtml = TaskKey[Map[File,String]]("make-html",
    "Runs the man maker project to generate html pages")

  lazy val scalaDistSettings: Seq[Setting[_]] = Seq(
    crossPaths := false,
    target <<= (baseDirectory, name) apply (_ / "target" / _),
    scalaSource in Compile <<= (baseDirectory, name) apply (_ / "src" / _),
    autoScalaLibrary := false,
    unmanagedJars in Compile := Seq(),
    genBinRunner <<= (fullClasspath in quickComp in Runtime) map (new ScalaToolRunner(_)),
    binDir <<= target(_/"bin"),
    genBin <<= genBinTask(genBinRunner, binDir, fullClasspath in Runtime, false),
    binDir in genBinQuick <<= baseDirectory apply (_ / "target" / "bin"),
    // Configure the classpath this way to avoid having .jar files and previous layers on the classpath.
<<<<<<< HEAD
    fullClasspath in Runtime in genBinQuick <<= Seq(quickComp,quickLib,scalap,actors,swing,dbc,fjbg,forkjoin).map(classDirectory in Compile in _).join.map(Attributed.blankSeq),
    // fullClasspath in Runtime in genBinQuick <++= (fullClasspath in Compile in jline),
=======
    fullClasspath in Runtime in genBinQuick <<= Seq(quickComp,quickLib,scalap,actors,swing,fjbg,jline,forkjoin).map(classDirectory in Compile in _).join.map(Attributed.blankSeq),
    fullClasspath in Runtime in genBinQuick <++= (fullClasspath in Compile in jline),
>>>>>>> 00b22ed4
    genBinQuick <<= genBinTask(genBinRunner, binDir in genBinQuick, fullClasspath in Runtime in genBinQuick, true),
    runManmakerMan <<= runManmakerTask(fullClasspath in Runtime in manmaker, runner in manmaker, "scala.tools.docutil.EmitManPage", "man1", ".1"),
    runManmakerHtml <<= runManmakerTask(fullClasspath in Runtime in manmaker, runner in manmaker, "scala.tools.docutil.EmitHtml", "doc", ".html"),
    // TODO - We could *really* clean this up in many ways.   Let's look into making a a Seq of "direct jars" (scalaLibrary, scalaCompiler, jline, scalap)
    // a seq of "plugin jars" (continuationsPlugin) and "binaries" (genBin) and "documentation" mappings (genBin) that this can aggregate.
    // really need to figure out a better way to pull jline + jansi.
    makeDistMappings <<= (genBin, 
                          runManmakerMan,
                          runManmakerHtml,
                          packageBin in scalaLibrary in Compile, 
                          packageBin in scalaCompiler in Compile,
                          packageBin in jline in Compile,
                          packageBin in continuationsPlugin in Compile,
                          managedClasspath in jline in Compile,
                          packageBin in scalap in Compile) map {
      (binaries, man, html, lib, comp, jline, continuations, jlineDeps, scalap) =>
        val jlineDepMap: Seq[(File, String)] = jlineDeps.map(_.data).flatMap(_ x Path.flat) map { case(a,b) => a -> ("lib/"+b) }
        binaries ++ man ++ html ++ jlineDepMap ++ Seq(
          lib           -> "lib/scala-library.jar",
          comp          -> "lib/scala-compiler.jar",
          jline         -> "lib/jline.jar",
          continuations -> "misc/scala-devel/plugins/continuations.jar",
          scalap        -> "lib/scalap.jar"
        ) toMap
    },
    // Add in some more dependencies
    makeDistMappings <<= (makeDistMappings, 
                          packageBin in swing in Compile) map {
      (dist, s, d) =>
        dist ++ Seq(s -> "lib/scala-swing.jar")
    },
    makeDist <<= (makeDistMappings, baseDirectory, streams) map { (maps, dir, s) => 
      s.log.debug("Map = " + maps.mkString("\n")) 
      val file = dir / "target" / "scala-dist.zip"
      IO.zip(maps, file)
      s.log.info("Created " + file.getAbsolutePath)
      file
    },
    makeExplodedDist <<= (makeDistMappings, target, streams) map { (maps, dir, s) => 
      def sameFile(f: File, f2: File) = f.getCanonicalPath == f2.getCanonicalPath
      IO.createDirectory(dir)
      IO.copy(for {
       (file, name) <- maps
       val file2 = dir / name
       if !sameFile(file,file2)
      } yield (file, file2))
      // Hack to make binaries be executable.  TODO - Fix for JDK 5 and below...
      maps.values filter (_ startsWith "bin/") foreach (dir / _ setExecutable true)
      dir
    }
  )
  lazy val scaladist = (
    Project("dist", file("."))
    settings (scalaDistSettings: _*)
  )
}

/** Matcher to make updated remote project references easier. */
object ScopedExternalSetting {
  def unapply[T](s: Setting[_]): Option[(URI, AttributeKey[_], Setting[_])] =
    s.key.scope.project match {
      case Select(p @ ProjectRef(uri, _)) => Some((uri, s.key.key, s))
      case _                              => None
    }
}<|MERGE_RESOLUTION|>--- conflicted
+++ resolved
@@ -77,18 +77,11 @@
   )
 
   // Collections of projects to run 'compile' on.
-<<<<<<< HEAD
   lazy val compiledProjects = Seq(quickLib, quickComp)//, continuationsLibrary, actors, swing, dbc, forkjoin, fjbg)
   // Collection of projects to 'package' and 'publish' together.
   lazy val packagedBinaryProjects = Seq(scalaLibrary, scalaCompiler)//, swing, dbc, continuationsPlugin, jline, scalap)
   
   lazy val partestRunProjects = Seq(testsuite) // continuationsTestsuite)
-=======
-  lazy val compiledProjects = Seq(quickLib, quickComp, continuationsLibrary, actors, swing, forkjoin, fjbg)
-  // Collection of projects to 'package' and 'publish' together.
-  lazy val packagedBinaryProjects = Seq(scalaLibrary, scalaCompiler, swing, continuationsPlugin, jline, scalap)
-  lazy val partestRunProjects = Seq(testsuite, continuationsTestsuite)
->>>>>>> 00b22ed4
   
   private def epflPomExtra = (
     <xml:group>
@@ -498,13 +491,8 @@
     genBin <<= genBinTask(genBinRunner, binDir, fullClasspath in Runtime, false),
     binDir in genBinQuick <<= baseDirectory apply (_ / "target" / "bin"),
     // Configure the classpath this way to avoid having .jar files and previous layers on the classpath.
-<<<<<<< HEAD
-    fullClasspath in Runtime in genBinQuick <<= Seq(quickComp,quickLib,scalap,actors,swing,dbc,fjbg,forkjoin).map(classDirectory in Compile in _).join.map(Attributed.blankSeq),
-    // fullClasspath in Runtime in genBinQuick <++= (fullClasspath in Compile in jline),
-=======
     fullClasspath in Runtime in genBinQuick <<= Seq(quickComp,quickLib,scalap,actors,swing,fjbg,jline,forkjoin).map(classDirectory in Compile in _).join.map(Attributed.blankSeq),
     fullClasspath in Runtime in genBinQuick <++= (fullClasspath in Compile in jline),
->>>>>>> 00b22ed4
     genBinQuick <<= genBinTask(genBinRunner, binDir in genBinQuick, fullClasspath in Runtime in genBinQuick, true),
     runManmakerMan <<= runManmakerTask(fullClasspath in Runtime in manmaker, runner in manmaker, "scala.tools.docutil.EmitManPage", "man1", ".1"),
     runManmakerHtml <<= runManmakerTask(fullClasspath in Runtime in manmaker, runner in manmaker, "scala.tools.docutil.EmitHtml", "doc", ".html"),
