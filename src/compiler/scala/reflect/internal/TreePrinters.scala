--- conflicted
+++ resolved
@@ -242,17 +242,10 @@
        case Template(parents, self, body) =>
           val currentOwner1 = currentOwner
           if (tree.symbol != NoSymbol) currentOwner = tree.symbol.owner
-<<<<<<< HEAD
-          if (parents exists isReferenceToAnyVal) {
-            print("AnyVal")
-          }
-          else {
-=======
 //          if (parents exists isReferenceToAnyVal) {
 //            print("AnyVal")
 //          }
 //          else {
->>>>>>> 54e284d6
           printRow(parents, " with ")
           if (!body.isEmpty) {
             if (self.name != nme.WILDCARD) {
@@ -264,11 +257,7 @@
             }
             printColumn(body, "", ";", "}")
           }
-<<<<<<< HEAD
-          }
-=======
 //          }
->>>>>>> 54e284d6
           currentOwner = currentOwner1
 
         case Block(stats, expr) =>
