/* NSC -- new Scala compiler
 * Copyright 2005-2011 LAMP/EPFL
 * @author  Martin Odersky
 */

package scala.reflect
package internal

import scala.collection.{ mutable, immutable }
import scala.ref.WeakReference
import mutable.ListBuffer
import Flags._
import scala.util.control.ControlThrowable
import scala.annotation.tailrec
import util.Statistics._

/* A standard type pattern match:
  case ErrorType =>
    // internal: error
  case WildcardType =>
    // internal: unknown
  case NoType =>
  case NoPrefix =>
  case ThisType(sym) =>
    // sym.this.type
  case SuperType(thistpe, supertpe) =>
    // super references
  case SingleType(pre, sym) =>
    // pre.sym.type
  case ConstantType(value) =>
    // Int(2)
  case TypeRef(pre, sym, args) =>
    // pre.sym[targs]
    // Outer.this.C would be represented as TypeRef(ThisType(Outer), C, List())
  case RefinedType(parents, defs) =>
    // parent1 with ... with parentn { defs }
  case ExistentialType(tparams, result) =>
    // result forSome { tparams }
  case AnnotatedType(annots, tp, selfsym) =>
    // tp @annots

  // the following are non-value types; you cannot write them down in Scala source.

  case TypeBounds(lo, hi) =>
    // >: lo <: hi
  case ClassInfoType(parents, defs, clazz) =>
    // same as RefinedType except as body of class
  case MethodType(paramtypes, result) =>
    // (paramtypes)result
    // For instance def m(): T is represented as MethodType(List(), T)
  case NullaryMethodType(result) => // eliminated by uncurry
    // an eval-by-name type
    // For instance def m: T is represented as NullaryMethodType(T)
  case PolyType(tparams, result) =>
    // [tparams]result where result is a (Nullary)MethodType or ClassInfoType

  // The remaining types are not used after phase `typer`.
  case OverloadedType(pre, tparams, alts) =>
    // all alternatives of an overloaded ident
  case AntiPolyType(pre, targs) =>
    // rarely used, disappears when combined with a PolyType
  case TypeVar(inst, constr) =>
    // a type variable
    // Replace occurrences of type parameters with type vars, where
    // inst is the instantiation and constr is a list of bounds.
  case DeBruijnIndex(level, index)
    // for dependent method types: a type referring to a method parameter.
  case ErasedInlineType(tp)
    // only used during erasure of inline classes.
*/

trait Types extends api.Types { self: SymbolTable =>
  import definitions._

  //statistics
  def uniqueTypeCount = if (uniques == null) 0 else uniques.size

  private var explainSwitch = false
  private final val emptySymbolSet = immutable.Set.empty[Symbol]

  private final val LogPendingSubTypesThreshold = 50
  private final val LogPendingBaseTypesThreshold = 50
  private final val LogVolatileThreshold = 50

  /** A don't care value for the depth parameter in lubs/glbs and related operations. */
  private final val AnyDepth = -3

  /** Decrement depth unless it is a don't care. */
  private final def decr(depth: Int) = if (depth == AnyDepth) AnyDepth else depth - 1

  private final val printLubs = sys.props contains "scalac.debug.lub"
  private final val traceTypeVars = sys.props contains "scalac.debug.tvar"
  /** In case anyone wants to turn off lub verification without reverting anything. */
  private final val verifyLubs = true
  /** In case anyone wants to turn off type parameter bounds being used
   *  to seed type constraints.
   */
  private final val propagateParameterBoundsToTypeVars = sys.props contains "scalac.debug.prop-constraints"

  protected val enableTypeVarExperimentals = settings.Xexperimental.value

  /** Empty immutable maps to avoid allocations. */
  private val emptySymMap   = immutable.Map[Symbol, Symbol]()
  private val emptySymCount = immutable.Map[Symbol, Int]()

  /** The current skolemization level, needed for the algorithms
   *  in isSameType, isSubType that do constraint solving under a prefix.
   */
  var skolemizationLevel = 0

  /** A log of type variable with their original constraints. Used in order
   *  to undo constraints in the case of isSubType/isSameType failure.
   */
  lazy val undoLog = newUndoLog

  protected def newUndoLog = new UndoLog

  class UndoLog {
    private type UndoPairs = List[(TypeVar, TypeConstraint)]
    private var log: UndoPairs = List()

    // register with the auto-clearing cache manager
    perRunCaches.recordCache(this)

    /** Undo all changes to constraints to type variables upto `limit`. */
    private def undoTo(limit: UndoPairs) {
      while ((log ne limit) && log.nonEmpty) {
        val (tv, constr) = log.head
        tv.constr = constr
        log = log.tail
      }
    }

    /** No sync necessary, because record should only
     *  be called from within a undo or undoUnless block,
     *  which is already synchronized.
     */
    private[reflect] def record(tv: TypeVar) = {
      log ::= ((tv, tv.constr.cloneInternal))
    }

    private[scala] def clear() {
      if (settings.debug.value)
        self.log("Clearing " + log.size + " entries from the undoLog.")

      log = Nil
    }
    def size = log.size

    // `block` should not affect constraints on typevars
    def undo[T](block: => T): T = {
      val before = log

      try block
      finally undoTo(before)
    }

    // if `block` evaluates to false, it should not affect constraints on typevars
    def undoUnless(block: => Boolean): Boolean = {
      val before = log
      var result = false

      try result = block
      finally if (!result) undoTo(before)

      result
    }
  }

  /** A map from lists to compound types that have the given list as parents.
   *  This is used to avoid duplication in the computation of base type sequences and baseClasses.
   *  It makes use of the fact that these two operations depend only on the parents,
   *  not on the refinement.
   */
  val intersectionWitness = perRunCaches.newWeakMap[List[Type], WeakReference[Type]]()

  /** A proxy for a type (identified by field `underlying`) that forwards most
   *  operations to it (for exceptions, see WrappingProxy, which forwards even more operations).
   *  every operation that is overridden for some kind of types should be forwarded.
   */
  trait SimpleTypeProxy extends Type {
    def underlying: Type

    // the following operations + those in RewrappingTypeProxy are all operations
    // in class Type that are overridden in some subclass
    // Important to keep this up-to-date when new operations are added!
    override def isTrivial = underlying.isTrivial
    override def isHigherKinded: Boolean = underlying.isHigherKinded
    override def typeConstructor: Type = underlying.typeConstructor
    override def isNotNull = underlying.isNotNull
    override def isError = underlying.isError
    override def isErroneous = underlying.isErroneous
    override def isStable: Boolean = underlying.isStable
    override def isVolatile = underlying.isVolatile
    override def finalResultType = underlying.finalResultType
    override def paramSectionCount = underlying.paramSectionCount
    override def paramss = underlying.paramss
    override def params = underlying.params
    override def paramTypes = underlying.paramTypes
    override def termSymbol = underlying.termSymbol
    override def termSymbolDirect = underlying.termSymbolDirect
    override def typeParams = underlying.typeParams
    override def boundSyms = underlying.boundSyms
    override def typeSymbol = underlying.typeSymbol
    override def typeSymbolDirect = underlying.typeSymbolDirect
    override def widen = underlying.widen
    override def typeOfThis = underlying.typeOfThis
    override def bounds = underlying.bounds
    override def parents = underlying.parents
    override def prefix = underlying.prefix
    override def decls = underlying.decls
    override def baseType(clazz: Symbol) = underlying.baseType(clazz)
    override def baseTypeSeq = underlying.baseTypeSeq
    override def baseTypeSeqDepth = underlying.baseTypeSeqDepth
    override def baseClasses = underlying.baseClasses
  }

  /** A proxy for a type (identified by field `underlying`) that forwards most
   *  operations to it. Every operation that is overridden for some kind of types is
   *  forwarded here. Some operations are rewrapped again.
   */
  trait RewrappingTypeProxy extends SimpleTypeProxy {
    protected def maybeRewrap(newtp: Type) = if (newtp eq underlying) this else rewrap(newtp)
    protected def rewrap(newtp: Type): Type

    // the following are all operations in class Type that are overridden in some subclass
    // Important to keep this up-to-date when new operations are added!
    override def widen = maybeRewrap(underlying.widen)
    override def narrow = underlying.narrow
    override def deconst = maybeRewrap(underlying.deconst)
    override def resultType = maybeRewrap(underlying.resultType)
    override def resultType(actuals: List[Type]) = maybeRewrap(underlying.resultType(actuals))
    override def finalResultType = maybeRewrap(underlying.finalResultType)
    override def paramSectionCount = 0
    override def paramss: List[List[Symbol]] = List()
    override def params: List[Symbol] = List()
    override def paramTypes: List[Type] = List()
    override def typeArgs = underlying.typeArgs
    override def notNull = maybeRewrap(underlying.notNull)
    override def instantiateTypeParams(formals: List[Symbol], actuals: List[Type]) = underlying.instantiateTypeParams(formals, actuals)
    override def skolemizeExistential(owner: Symbol, origin: AnyRef) = underlying.skolemizeExistential(owner, origin)
    override def normalize = maybeRewrap(underlying.normalize)
    override def dealias = maybeRewrap(underlying.dealias)
    override def cloneInfo(owner: Symbol) = maybeRewrap(underlying.cloneInfo(owner))
    override def atOwner(owner: Symbol) = maybeRewrap(underlying.atOwner(owner))
    override def prefixString = underlying.prefixString
    override def isComplete = underlying.isComplete
    override def complete(sym: Symbol) = underlying.complete(sym)
    override def load(sym: Symbol) { underlying.load(sym) }
    override def withAnnotations(annots: List[AnnotationInfo]) = maybeRewrap(underlying.withAnnotations(annots))
    override def withoutAnnotations = maybeRewrap(underlying.withoutAnnotations)
  }

  case object UnmappableTree extends TermTree {
    override def toString = "<unmappable>"
    super.tpe_=(NoType)
    override def tpe_=(t: Type) = if (t != NoType) throw new UnsupportedOperationException("tpe_=("+t+") inapplicable for <empty>")
  }

  abstract class AbsTypeImpl extends AbsType { this: Type =>
    def declaration(name: Name): Symbol = decl(name)
    def nonPrivateDeclaration(name: Name): Symbol = nonPrivateDecl(name)
    def declarations = decls
    def typeArguments = typeArgs
    def erasedType = transformedType(this)
    def substituteTypes(from: List[Symbol], to: List[Type]): Type = subst(from, to)
  }

  /** The base class for all types */
  abstract class Type extends AbsTypeImpl with Annotatable[Type] {
    /** Types for which asSeenFrom always is the identity, no matter what
     *  prefix or owner.
     */
    def isTrivial: Boolean = false

    /** Is this type higher-kinded, i.e., is it a type constructor @M */
    def isHigherKinded: Boolean = false

    /** Does this type denote a stable reference (i.e. singleton type)? */
    def isStable: Boolean = false

    /** Is this type dangerous (i.e. it might contain conflicting
     *  type information when empty, so that it can be constructed
     *  so that type unsoundness results.) A dangerous type has an underlying
     *  type of the form T_1 with T_n { decls }, where one of the
     *  T_i (i > 1) is an abstract type.
     */
    def isVolatile: Boolean = false

    /** Is this type guaranteed not to have `null` as a value? */
    def isNotNull: Boolean = false

    /** Is this type a structural refinement type (it ''refines'' members that have not been inherited) */
    def isStructuralRefinement: Boolean = false

    /** Does this type depend immediately on an enclosing method parameter?
      * I.e., is it a singleton type whose termSymbol refers to an argument of the symbol's owner (which is a method)?
      */
    def isImmediatelyDependent: Boolean = false

    /** Does this depend on an enclosing method parameter? */
    def isDependent: Boolean = IsDependentCollector.collect(this)

    /** True for WildcardType or BoundedWildcardType. */
    def isWildcard = false

    /** Is this type produced as a repair for an error? */
    def isError: Boolean = typeSymbol.isError || termSymbol.isError

    /** Is this type produced as a repair for an error? */
    def isErroneous: Boolean = ErroneousCollector.collect(this)

    /** Does this type denote a reference type which can be null? */
    // def isNullable: Boolean = false

    /** Can this type only be subtyped by bottom types?
     *  This is assessed to be the case if the class is final,
     *  and all type parameters (if any) are invariant.
     */
    def isFinalType =
      typeSymbol.isFinal && (typeSymbol.typeParams forall (_.variance == 0))

    /** Is this type completed (i.e. not a lazy type)? */
    def isComplete: Boolean = true

    /** If this is a lazy type, assign a new type to `sym`. */
    def complete(sym: Symbol) {}

    /** The term symbol associated with the type
      * Note that the symbol of the normalized type is returned (@see normalize)
      */
    def termSymbol: Symbol = NoSymbol

    /** The type symbol associated with the type
      * Note that the symbol of the normalized type is returned (@see normalize)
      * A type's typeSymbol should if possible not be inspected directly, due to
      * the likelihood that what is true for tp.typeSymbol is not true for
      * tp.sym, due to normalization.
      */
    def typeSymbol: Symbol = NoSymbol

    /** The term symbol ''directly'' associated with the type.
     */
    def termSymbolDirect: Symbol = termSymbol

    /** The type symbol ''directly'' associated with the type.
     *  In other words, no normalization is performed: if this is an alias type,
     *  the symbol returned is that of the alias, not the underlying type.
     */
    def typeSymbolDirect: Symbol = typeSymbol

    /** The base type underlying a type proxy, identity on all other types */
    def underlying: Type = this

    /** Widen from singleton type to its underlying non-singleton
     *  base type by applying one or more `underlying` dereferences,
     *  identity for all other types.
     *
     *  class Outer { class C ; val x: C }
     *  val o: Outer
     *  <o.x.type>.widen = o.C
     */
    def widen: Type = this

    /** Map a constant type or not-null-type to its underlying base type,
     *  identity for all other types.
     */
    def deconst: Type = this

    /** The type of `this` of a class type or reference type. */
    def typeOfThis: Type = typeSymbol.typeOfThis

    /** Map to a singleton type which is a subtype of this type.
     *  The fallback implemented here gives
     *    T.narrow  = T' forSome { type T' <: T with Singleton }
     *  Overridden where we know more about where types come from.
     */
    /*
    Note: this implementation of narrow is theoretically superior to the one
    in use below, but imposed a significant performance penalty.  It was in trunk
    from svn r24960 through r25080.
    */
    /*
    def narrow: Type =
      if (phase.erasedTypes) this
      else commonOwner(this) freshExistential ".type" setInfo singletonBounds(this) tpe
    */

    /** Map to a singleton type which is a subtype of this type.
     *  The fallback implemented here gives:
     *  {{{
     *    T.narrow  =  (T {}).this.type
     *  }}}
     *  Overridden where we know more about where types come from.
     */
    def narrow: Type =
      if (phase.erasedTypes) this
      else {
        val cowner = commonOwner(this)
        refinedType(List(this), cowner, EmptyScope, cowner.pos).narrow
      }

    /** For a TypeBounds type, itself;
     *  for a reference denoting an abstract type, its bounds,
     *  for all other types, a TypeBounds type all of whose bounds are this type.
     */
    def bounds: TypeBounds = TypeBounds(this, this)

    /** For a class or intersection type, its parents.
     *  For a TypeBounds type, the parents of its hi bound.
     *  inherited by typerefs, singleton types, and refinement types,
     *  The empty list for all other types */
    def parents: List[Type] = List()
    
    /** For a class with nonEmpty parents, the first parent.
     *  Otherwise some specific fixed top type.
     */
    def firstParent = if (parents.nonEmpty) parents.head else ObjectClass.tpe

    /** For a typeref or single-type, the prefix of the normalized type (@see normalize).
     *  NoType for all other types. */
    def prefix: Type = NoType

    /** A chain of all typeref or singletype prefixes of this type, longest first.
     *  (Only used from safeToString.)
     */
    def prefixChain: List[Type] = this match {
      case TypeRef(pre, _, _) => pre :: pre.prefixChain
      case SingleType(pre, _) => pre :: pre.prefixChain
      case _ => List()
    }

    /** This type, without its type arguments @M */
    def typeConstructor: Type = this

    /** For a typeref, its arguments. The empty list for all other types */
    def typeArgs: List[Type] = List()

    /** A list of placeholder types derived from the type parameters.
     *  Used by RefinedType and TypeRef.
     */
    protected def dummyArgs: List[Type] = typeParams map (_.typeConstructor)

    /** For a (nullary) method or poly type, its direct result type,
     *  the type itself for all other types. */
    def resultType: Type = this

    def resultType(actuals: List[Type]) = this

    /** Only used for dependent method types. */
    def resultApprox: Type = ApproximateDependentMap(resultType) // if (!settings.YdepMethTpes.value) resultType else

    /** If this is a TypeRef `clazz`[`T`], return the argument `T`
     *  otherwise return this type
     */
    def remove(clazz: Symbol): Type = this

    /** For a curried/nullary method or poly type its non-method result type,
     *  the type itself for all other types */
    def finalResultType: Type = this

    /** For a method type, the number of its value parameter sections,
     *  0 for all other types */
    def paramSectionCount: Int = 0

    /** For a method or poly type, a list of its value parameter sections,
     *  the empty list for all other types */
    def paramss: List[List[Symbol]] = List()

    /** For a method or poly type, its first value parameter section,
     *  the empty list for all other types */
    def params: List[Symbol] = List()

    /** For a method or poly type, the types of its first value parameter section,
     *  the empty list for all other types */
    def paramTypes: List[Type] = List()

    /** For a (potentially wrapped) poly type, its type parameters,
     *  the empty list for all other types */
    def typeParams: List[Symbol] = List()

    /** For a (potentially wrapped) poly or existential type, its bound symbols,
     *  the empty list for all other types */
    def boundSyms: immutable.Set[Symbol] = emptySymbolSet

    /** Mixin a NotNull trait unless type already has one
     *  ...if the option is given, since it is causing typing bugs.
     */
    def notNull: Type =
      if (!settings.Ynotnull.value || isNotNull || phase.erasedTypes) this
      else NotNullType(this)

    /** Replace formal type parameter symbols with actual type arguments.
     *
     * Amounts to substitution except for higher-kinded types. (See overridden method in TypeRef) -- @M
     */
    def instantiateTypeParams(formals: List[Symbol], actuals: List[Type]): Type =
      if (sameLength(formals, actuals)) this.subst(formals, actuals) else ErrorType

    /** If this type is an existential, turn all existentially bound variables to type skolems.
     *  @param  owner    The owner of the created type skolems
     *  @param  origin   The tree whose type was an existential for which the skolem was created.
     */
    def skolemizeExistential(owner: Symbol, origin: AnyRef): Type = this

    /** A simple version of skolemizeExistential for situations where
     *  owner or unpack location do not matter (typically used in subtype tests)
     */
    def skolemizeExistential: Type = skolemizeExistential(NoSymbol, null)

    /** Reduce to beta eta-long normal form.
     *  Expands type aliases and converts higher-kinded TypeRefs to PolyTypes.
     *  Functions on types are also implemented as PolyTypes.
     *
     *  Example: (in the below, <List> is the type constructor of List)
     *    TypeRef(pre, <List>, List()) is replaced by
     *    PolyType(X, TypeRef(pre, <List>, List(X)))
     */
    def normalize = this // @MAT

    /** Expands type aliases. */
    def dealias = this

    /** For a classtype or refined type, its defined or declared members;
     *  inherited by subtypes and typerefs.
     *  The empty scope for all other types.
     */
    def decls: Scope = EmptyScope

    /** The defined or declared members with name `name` in this type;
     *  an OverloadedSymbol if several exist, NoSymbol if none exist.
     *  Alternatives of overloaded symbol appear in the order they are declared.
     */
    def decl(name: Name): Symbol = findDecl(name, 0)

    /** A list of all non-private members defined or declared in this type. */
    def nonPrivateDecls: List[Symbol] = decls filter (x => !x.isPrivate) toList

    /** The non-private defined or declared members with name `name` in this type;
     *  an OverloadedSymbol if several exist, NoSymbol if none exist.
     *  Alternatives of overloaded symbol appear in the order they are declared.
     */
    def nonPrivateDecl(name: Name): Symbol = findDecl(name, PRIVATE)

    /** A list of all members of this type (defined or inherited)
     *  Members appear in linearization order of their owners.
     *  Members with the same owner appear in reverse order of their declarations.
     */
    def members: List[Symbol] = membersBasedOnFlags(0, 0)

    /** A list of all non-private members of this type (defined or inherited) */
    def nonPrivateMembers: List[Symbol] = membersBasedOnFlags(BridgeAndPrivateFlags, 0)

    /** A list of all non-private members of this type  (defined or inherited),
     *  admitting members with given flags `admit`
     */
    def nonPrivateMembersAdmitting(admit: Long): List[Symbol] = membersBasedOnFlags(BridgeAndPrivateFlags & ~admit, 0)

    /** A list of all implicit symbols of this type  (defined or inherited) */
    def implicitMembers: List[Symbol] = membersBasedOnFlags(BridgeFlags, IMPLICIT)

    /** A list of all deferred symbols of this type  (defined or inherited) */
    def deferredMembers: List[Symbol] = membersBasedOnFlags(BridgeFlags, DEFERRED)

    /** The member with given name,
     *  an OverloadedSymbol if several exist, NoSymbol if none exist */
    def member(name: Name): Symbol =
      memberBasedOnName(name, BridgeFlags)

    /** The non-private member with given name,
     *  an OverloadedSymbol if several exist, NoSymbol if none exist.
     *  Bridges are excluded from the result
     */
    def nonPrivateMember(name: Name): Symbol =
      memberBasedOnName(name, BridgeAndPrivateFlags)

    /** All members with the given flags, excluding bridges.
     */
    def membersWithFlags(requiredFlags: Long): List[Symbol] =
      membersBasedOnFlags(BridgeFlags, requiredFlags)

    /** All non-private members with the given flags, excluding bridges.
     */
    def nonPrivateMembersWithFlags(requiredFlags: Long): List[Symbol] =
      membersBasedOnFlags(BridgeAndPrivateFlags, requiredFlags)

    /** The non-private member with given name, admitting members with given flags `admit`.
     *  "Admitting" refers to the fact that members with a PRIVATE, BRIDGE, or VBRIDGE
     *  flag are usually excluded from findMember results, but supplying any of those flags
     *  to this method disables that exclusion.
     *
     *  An OverloadedSymbol if several exist, NoSymbol if none exists.
     */
    def nonPrivateMemberAdmitting(name: Name, admit: Long): Symbol =
      memberBasedOnName(name, BridgeAndPrivateFlags & ~admit)

    /** The non-local member with given name,
     *  an OverloadedSymbol if several exist, NoSymbol if none exist */
    def nonLocalMember(name: Name): Symbol =
      memberBasedOnName(name, BridgeFlags | LOCAL)

    /** Members excluding and requiring the given flags.
     *  Note: unfortunately it doesn't work to exclude DEFERRED this way.
     */
    def membersBasedOnFlags(excludedFlags: Long, requiredFlags: Long): List[Symbol] =
      findMember(nme.ANYNAME, excludedFlags, requiredFlags, false).alternatives

    def memberBasedOnName(name: Name, excludedFlags: Long): Symbol =
      findMember(name, excludedFlags, 0, false)

    /** The least type instance of given class which is a supertype
     *  of this type.  Example:
     *    class D[T]
     *    class C extends p.D[Int]
     *    ThisType(C).baseType(D) = p.D[Int]
     */
    def baseType(clazz: Symbol): Type = NoType

    /** This type as seen from prefix `pre` and class `clazz`. This means:
     *  Replace all thistypes of `clazz` or one of its subclasses
     *  by `pre` and instantiate all parameters by arguments of `pre`.
     *  Proceed analogously for thistypes referring to outer classes.
     *
     *  Example:
     *    class D[T] { def m: T }
     *    class C extends p.D[Int]
     *    T.asSeenFrom(ThisType(C), D)  (where D is owner of m)
     *      = Int
     */
    def asSeenFrom(pre: Type, clazz: Symbol): Type = {
      if (isTrivial || phase.erasedTypes && pre.typeSymbol != ArrayClass) this
      else {
//        scala.tools.nsc.util.trace.when(pre.isInstanceOf[ExistentialType])("X "+this+".asSeenfrom("+pre+","+clazz+" = ") {
        incCounter(asSeenFromCount)
        val start = startTimer(asSeenFromNanos)
        val m = new AsSeenFromMap(pre.normalize, clazz)
        val tp = m apply this
        val tp1 = existentialAbstraction(m.capturedParams, tp)
        val result: Type =
          if (m.capturedSkolems.isEmpty) tp1
          else deriveType(m.capturedSkolems, _.cloneSymbol setFlag CAPTURED)(tp1)

        stopTimer(asSeenFromNanos, start)
        result
      }
    }

    /** The info of `sym`, seen as a member of this type.
     *
     *  Example:
     *  {{{
     *    class D[T] { def m: T }
     *    class C extends p.D[Int]
     *    ThisType(C).memberType(m) = Int
     *  }}}
     */
    def memberInfo(sym: Symbol): Type = {
      sym.info.asSeenFrom(this, sym.owner)
    }

    /** The type of `sym`, seen as a member of this type. */
    def memberType(sym: Symbol): Type = sym match {
      case meth: MethodSymbol =>
        meth.typeAsMemberOf(this)
      case _ =>
        computeMemberType(sym)
    }

    def computeMemberType(sym: Symbol): Type = sym.tpeHK match { //@M don't prematurely instantiate higher-kinded types, they will be instantiated by transform, typedTypeApply, etc. when really necessary
      case OverloadedType(_, alts) =>
        OverloadedType(this, alts)
      case tp =>
        tp.asSeenFrom(this, sym.owner)
    }

    /** Substitute types `to` for occurrences of references to
     *  symbols `from` in this type.
     */
    def subst(from: List[Symbol], to: List[Type]): Type =
      if (from.isEmpty) this
      else new SubstTypeMap(from, to) apply this

    /** Substitute symbols `to` for occurrences of symbols `from` in this type.
     *
     * !!! NOTE !!!: If you need to do a substThis and a substSym, the substThis has to come
     * first, as otherwise symbols will immediately get rebound in typeRef to the old
     * symbol.
     */
    def substSym(from: List[Symbol], to: List[Symbol]): Type =
      if ((from eq to) || from.isEmpty) this
      else new SubstSymMap(from, to) apply this

    /** Substitute all occurrences of `ThisType(from)` in this type by `to`.
     *
     * !!! NOTE !!!: If you need to do a substThis and a substSym, the substThis has to come
     * first, as otherwise symbols will immediately get rebound in typeRef to the old
     * symbol.
     */
    def substThis(from: Symbol, to: Type): Type =
      new SubstThisMap(from, to) apply this
    def substThis(from: Symbol, to: Symbol): Type =
      substThis(from, to.thisType)

    /** Performs both substThis and substSym in one traversal.
     */
    def substThisAndSym(from: Symbol, to: Type, symsFrom: List[Symbol], symsTo: List[Symbol]): Type = {
      if (symsFrom eq symsTo) substThis(from, to)
      else new SubstThisAndSymMap(from, to, symsFrom, symsTo) apply this
    }

    /** Returns all parts of this type which satisfy predicate `p` */
    def filter(p: Type => Boolean): List[Type] = new FilterTypeCollector(p) collect this
    def withFilter(p: Type => Boolean) = new FilterTypeCollector(p) {
      def foreach[U](f: Type => U): Unit = collect(Type.this) foreach f
      def map[T](f: Type => T): List[T]  = collect(Type.this) map f
    }

    /** Returns optionally first type (in a preorder traversal) which satisfies predicate `p`,
     *  or None if none exists.
     */
    def find(p: Type => Boolean): Option[Type] = new FindTypeCollector(p).collect(this)

    /** Apply `f` to each part of this type */
    def foreach(f: Type => Unit) { new ForEachTypeTraverser(f).traverse(this) }

    /** Apply `f` to each part of this type; children get mapped before their parents */
    def map(f: Type => Type): Type = new TypeMap {
      def apply(x: Type) = f(mapOver(x))
    } apply this

    /** Is there part of this type which satisfies predicate `p`? */
    def exists(p: Type => Boolean): Boolean = !find(p).isEmpty

    /** Does this type contain a reference to this symbol? */
    def contains(sym: Symbol): Boolean = new ContainsCollector(sym).collect(this)

    /** Does this type contain a reference to this type */
    def containsTp(tp: Type): Boolean = new ContainsTypeCollector(tp).collect(this)

    /** Is this type a subtype of that type? */
    def <:<(that: Type): Boolean = {
      if (util.Statistics.enabled) stat_<:<(that)
      else {
        (this eq that) ||
        (if (explainSwitch) explain("<:", isSubType, this, that)
         else isSubType(this, that, AnyDepth))
      }
    }

    /** Is this type a subtype of that type in a pattern context?
     *  Any type arguments on the right hand side are replaced with
     *  fresh existentials, except for Arrays.
     *
     *  See bug1434.scala for an example of code which would fail
     *  if only a <:< test were applied.
     */
    def matchesPattern(that: Type): Boolean = {
      (this <:< that) || ((this, that) match {
        case (TypeRef(_, ArrayClass, List(arg1)), TypeRef(_, ArrayClass, List(arg2))) if arg2.typeSymbol.typeParams.nonEmpty =>
          arg1 matchesPattern arg2
        case (_, TypeRef(_, _, args)) =>
          val newtp = existentialAbstraction(args map (_.typeSymbol), that)
          !(that =:= newtp) && (this <:< newtp)
        case _ =>
          false
      })
    }

    def stat_<:<(that: Type): Boolean = {
      incCounter(subtypeCount)
      val start = startTimer(subtypeNanos)
      val result =
        (this eq that) ||
        (if (explainSwitch) explain("<:", isSubType, this, that)
         else isSubType(this, that, AnyDepth))
      stopTimer(subtypeNanos, start)
      result
    }

    /** Is this type a weak subtype of that type? True also for numeric types, i.e. Int weak_<:< Long.
     */
    def weak_<:<(that: Type): Boolean = {
      incCounter(subtypeCount)
      val start = startTimer(subtypeNanos)
      val result =
        ((this eq that) ||
         (if (explainSwitch) explain("weak_<:", isWeakSubType, this, that)
          else isWeakSubType(this, that)))
      stopTimer(subtypeNanos, start)
      result
    }

    /** Is this type equivalent to that type? */
    def =:=(that: Type): Boolean = (
      (this eq that) ||
      (if (explainSwitch) explain("=", isSameType, this, that)
       else isSameType(this, that))
    );

    /** Does this type implement symbol `sym` with same or stronger type? */
    def specializes(sym: Symbol): Boolean =
      if (explainSwitch) explain("specializes", specializesSym, this, sym)
      else specializesSym(this, sym)

    /** Is this type close enough to that type so that members
     *  with the two type would override each other?
     *  This means:
     *    - Either both types are polytypes with the same number of
     *      type parameters and their result types match after renaming
     *      corresponding type parameters
     *    - Or both types are (nullary) method types with equivalent type parameter types
     *      and matching result types
     *    - Or both types are equivalent
     *    - Or phase.erasedTypes is false and both types are neither method nor
     *      poly types.
     */
    def matches(that: Type): Boolean = matchesType(this, that, !phase.erasedTypes)

    /** Same as matches, except that non-method types are always assumed to match. */
    def looselyMatches(that: Type): Boolean = matchesType(this, that, true)

    /** The shortest sorted upwards closed array of types that contains
     *  this type as first element.
     *
     *  A list or array of types ts is upwards closed if
     *
     *    for all t in ts:
     *      for all typerefs p.s[args] such that t <: p.s[args]
     *      there exists a typeref p'.s[args'] in ts such that
     *      t <: p'.s['args] <: p.s[args],
     *
     *      and
     *
     *      for all singleton types p.s such that t <: p.s
     *      there exists a singleton type p'.s in ts such that
     *      t <: p'.s <: p.s
     *
     *  Sorting is with respect to Symbol.isLess() on type symbols.
     */
    def baseTypeSeq: BaseTypeSeq = baseTypeSingletonSeq(this)

    /** The maximum depth (@see maxDepth)
     *  of each type in the BaseTypeSeq of this type.
     */
    def baseTypeSeqDepth: Int = 1

    /** The list of all baseclasses of this type (including its own typeSymbol)
     *  in reverse linearization order, starting with the class itself and ending
     *  in class Any.
     */
    def baseClasses: List[Symbol] = List()

    /**
     *  @param sym the class symbol
     *  @return    the index of given class symbol in the BaseTypeSeq of this type,
     *             or -1 if no base type with given class symbol exists.
     */
    def baseTypeIndex(sym: Symbol): Int = {
      val bts = baseTypeSeq
      var lo = 0
      var hi = bts.length - 1
      while (lo <= hi) {
        val mid = (lo + hi) / 2
        val btssym = bts.typeSymbol(mid)
        if (sym == btssym) return mid
        else if (sym isLess btssym) hi = mid - 1
        else if (btssym isLess sym) lo = mid + 1
        else abort()
      }
      -1
    }

    /** If this is a poly- or methodtype, a copy with cloned type / value parameters
     *  owned by `owner`. Identity for all other types.
     */
    def cloneInfo(owner: Symbol) = this

    /** Make sure this type is correct as the info of given owner; clone it if not. */
    def atOwner(owner: Symbol) = this

    protected def objectPrefix = "object "
    protected def packagePrefix = "package "
    def trimPrefix(str: String) = str stripPrefix objectPrefix stripPrefix packagePrefix

    /** The string representation of this type used as a prefix */
    def prefixString = trimPrefix(toString) + "#"

   /** Convert toString avoiding infinite recursions by cutting off
     *  after `maxTostringRecursions` recursion levels. Uses `safeToString`
     *  to produce a string on each level.
     */
    override def toString: String = typeToString(this)

    /** Method to be implemented in subclasses.
     *  Converts this type to a string in calling toString for its parts.
     */
    def safeToString: String = super.toString

    /** The string representation of this type, with singletypes explained. */
    def toLongString = {
      val str = toString
      if (str == "type") widen.toString
      else if ((str endsWith ".type") && !typeSymbol.isModuleClass) str + " (with underlying type " + widen + ")"
      else str
    }

    /** A test whether a type contains any unification type variables. */
    def isGround: Boolean = this match {
      case TypeVar(_, constr) =>
        constr.instValid && constr.inst.isGround
      case TypeRef(pre, sym, args) =>
        sym.isPackageClass || pre.isGround && (args forall (_.isGround))
      case SingleType(pre, sym) =>
        sym.isPackageClass || pre.isGround
      case ThisType(_) | NoPrefix | WildcardType | NoType | ErrorType | ConstantType(_) =>
        true
      case _ =>
        typeVarToOriginMap(this) eq this
    }

    /** If this is a symbol loader type, load and assign a new type to `sym`. */
    def load(sym: Symbol) {}

    private def findDecl(name: Name, excludedFlags: Int): Symbol = {
      var alts: List[Symbol] = List()
      var sym: Symbol = NoSymbol
      var e: ScopeEntry = decls.lookupEntry(name)
      while (e ne null) {
        if (!e.sym.hasFlag(excludedFlags)) {
          if (sym == NoSymbol) sym = e.sym
          else {
            if (alts.isEmpty) alts = List(sym)
            alts = e.sym :: alts
          }
        }
        e = decls.lookupNextEntry(e)
      }
      if (alts.isEmpty) sym
      else (baseClasses.head.newOverloaded(this, alts))
    }

    /**
     *  Find member(s) in this type. If several members matching criteria are found, they are
     *  returned in an OverloadedSymbol
     *
     *  @param name           The member's name, where nme.ANYNAME means `unspecified`
     *  @param excludedFlags  Returned members do not have these flags
     *  @param requiredFlags  Returned members do have these flags
     *  @param stableOnly     If set, return only members that are types or stable values
     */
    //TODO: use narrow only for modules? (correct? efficiency gain?)
    def findMember(name: Name, excludedFlags: Long, requiredFlags: Long, stableOnly: Boolean): Symbol = {
      // if this type contains type variables, put them to sleep for a while -- don't just wipe them out by
      // replacing them by the corresponding type parameter, as that messes up (e.g.) type variables in type refinements
      // without this, the matchesType call would lead to type variables on both sides
      // of a subtyping/equality judgement, which can lead to recursive types being constructed.
      // See (t0851) for a situation where this happens.
      val suspension: List[TypeVar] = if (this.isGround) null else suspendTypeVarsInType(this)

      incCounter(findMemberCount)
      val start = startTimer(findMemberNanos)

      //Console.println("find member " + name.decode + " in " + this + ":" + this.baseClasses)//DEBUG
      var members: Scope = null
      var member: Symbol = NoSymbol
      var excluded = excludedFlags | DEFERRED
      var continue = true
      var self: Type = null
      var membertpe: Type = null
      while (continue) {
        continue = false
        val bcs0 = baseClasses
        var bcs = bcs0
        while (!bcs.isEmpty) {
          val decls = bcs.head.info.decls
          var entry =
            if (name == nme.ANYNAME) decls.elems else decls.lookupEntry(name)
          while (entry ne null) {
            val sym = entry.sym
            if (sym hasAllFlags requiredFlags) {
              val excl = sym.getFlag(excluded)
              if (excl == 0L &&
                  (// omit PRIVATE LOCALS unless selector class is contained in class owning the def.
                   (bcs eq bcs0) ||
                   !sym.isPrivateLocal ||
                   (bcs0.head.hasTransOwner(bcs.head)))) {
                if (name.isTypeName || stableOnly && sym.isStable) {
                  stopTimer(findMemberNanos, start)
                  if (suspension ne null) suspension foreach (_.suspended = false)
                  return sym
                } else if (member == NoSymbol) {
                  member = sym
                } else if (members eq null) {
                  if (member.name != sym.name ||
                      !(member == sym ||
                        member.owner != sym.owner &&
                        !sym.isPrivate && {
                          if (self eq null) self = this.narrow
                          if (membertpe eq null) membertpe = self.memberType(member)
                          (membertpe matches self.memberType(sym))
                        })) {
                    members = newScope
                    members enter member
                    members enter sym
                  }
                } else {
                  var prevEntry = members.lookupEntry(sym.name)
                  var symtpe: Type = null
                  while ((prevEntry ne null) &&
                         !(prevEntry.sym == sym ||
                           prevEntry.sym.owner != sym.owner &&
                           !sym.hasFlag(PRIVATE) && {
                             if (self eq null) self = this.narrow
                             if (symtpe eq null) symtpe = self.memberType(sym)
                             self.memberType(prevEntry.sym) matches symtpe
                           })) {
                    prevEntry = members lookupNextEntry prevEntry
                  }
                  if (prevEntry eq null) {
                    members enter sym
                  }
                }
              } else if (excl == DEFERRED.toLong) {
                continue = true
              }
            }
            entry = if (name == nme.ANYNAME) entry.next else decls lookupNextEntry entry
          } // while (entry ne null)
          // excluded = excluded | LOCAL
          bcs = if (name == nme.CONSTRUCTOR) Nil else bcs.tail
        } // while (!bcs.isEmpty)
        excluded = excludedFlags
      } // while (continue)
      stopTimer(findMemberNanos, start)
      if (suspension ne null) suspension foreach (_.suspended = false)
      if (members eq null) {
        if (member == NoSymbol) incCounter(noMemberCount)
        member
      } else {
        incCounter(multMemberCount)
        baseClasses.head.newOverloaded(this, members.toList)
      }
    }
    /** The existential skolems and existentially quantified variables which are free in this type */
    def existentialSkolems: List[Symbol] = {
      var boundSyms: List[Symbol] = List()
      var skolems: List[Symbol] = List()
      for (t <- this) {
        t match {
          case ExistentialType(quantified, qtpe) =>
            boundSyms = boundSyms ::: quantified
          case TypeRef(_, sym, _) =>
            if ((sym hasFlag EXISTENTIAL) && !(boundSyms contains sym) && !(skolems contains sym))
              skolems = sym :: skolems
          case _ =>
        }
      }
      skolems
    }

    // Implementation of Annotatable for all types but AnnotatedType, which
    // overrides these.
    def annotations: List[AnnotationInfo] = Nil
    def withoutAnnotations: Type = this
    def filterAnnotations(p: AnnotationInfo => Boolean): Type = this
    def setAnnotations(annots: List[AnnotationInfo]): Type  = annotatedType(annots, this)
    def withAnnotations(annots: List[AnnotationInfo]): Type = annotatedType(annots, this)

    /** Remove any annotations from this type and from any
     *  types embedded in this type. */
    def stripAnnotations = StripAnnotationsMap(this)

    /** Set the self symbol of an annotated type, or do nothing
     *  otherwise.  */
    def withSelfsym(sym: Symbol) = this

    /** The selfsym of an annotated type, or NoSymbol of anything else */
    def selfsym: Symbol = NoSymbol

    /** The kind of this type; used for debugging */
    def kind: String = "unknown type of class "+getClass()
  }

// Subclasses ------------------------------------------------------------

  trait UniqueType extends Product {
    final override val hashCode = scala.runtime.ScalaRunTime._hashCode(this)
  }

 /** A base class for types that defer some operations
   *  to their immediate supertype.
   */
  abstract class SubType extends Type {
    def supertype: Type
    override def parents: List[Type] = supertype.parents
    override def decls: Scope = supertype.decls
    override def baseType(clazz: Symbol): Type = supertype.baseType(clazz)
    override def baseTypeSeq: BaseTypeSeq = supertype.baseTypeSeq
    override def baseTypeSeqDepth: Int = supertype.baseTypeSeqDepth
    override def baseClasses: List[Symbol] = supertype.baseClasses
    override def isNotNull = supertype.isNotNull
  }

  case class NotNullType(override val underlying: Type) extends SubType with RewrappingTypeProxy {
    def supertype = underlying
    protected def rewrap(newtp: Type): Type = NotNullType(newtp)
    override def isNotNull: Boolean = true
    override def notNull = this
    override def deconst: Type = underlying //todo: needed?
    override def safeToString: String = underlying.toString + " with NotNull"
    override def kind = "NotNullType"
  }

  /** A base class for types that represent a single value
   *  (single-types and this-types).
   */
  abstract class SingletonType extends SubType with SimpleTypeProxy {
    def supertype = underlying
    override def isTrivial = false
    override def isStable = true
    override def isVolatile = underlying.isVolatile
    override def widen: Type = underlying.widen
    override def baseTypeSeq: BaseTypeSeq = {
      incCounter(singletonBaseTypeSeqCount)
      underlying.baseTypeSeq prepend this
    }
    override def isHigherKinded = false // singleton type classifies objects, thus must be kind *
    override def safeToString: String = {
      // Avoiding printing Predef.type and scala.package.type as "type",
      // since in all other cases we omit those prefixes.
      val pre = underlying.typeSymbol.skipPackageObject
      if (pre.isOmittablePrefix) pre.fullName + ".type"
      else prefixString + "type"
    }

/*
    override def typeOfThis: Type = typeSymbol.typeOfThis
    override def bounds: TypeBounds = TypeBounds(this, this)
    override def prefix: Type = NoType
    override def typeArgs: List[Type] = List()
    override def typeParams: List[Symbol] = List()
*/
  }

  /** An object representing an erroneous type */
  case object ErrorType extends Type {
    // todo see whether we can do without
    override def isError: Boolean = true
    override def decls: Scope = new ErrorScope(NoSymbol)
    override def findMember(name: Name, excludedFlags: Long, requiredFlags: Long, stableOnly: Boolean): Symbol = {
      var sym = decls lookup name
      if (sym == NoSymbol) {
        sym = NoSymbol.newErrorSymbol(name)
        decls enter sym
      }
      sym
    }
    override def baseType(clazz: Symbol): Type = this
    override def safeToString: String = "<error>"
    override def narrow: Type = this
    // override def isNullable: Boolean = true
    override def kind = "ErrorType"
  }

  /** An object representing an unknown type, used during type inference.
   *  If you see WildcardType outside of inference it is almost certainly a bug.
   */
  case object WildcardType extends Type {
    override def isWildcard = true
    override def safeToString: String = "?"
    // override def isNullable: Boolean = true
    override def kind = "WildcardType"
  }
  /** BoundedWildcardTypes, used only during type inference, are created in
   *  two places that I can find:
   *
   *    1. If the expected type of an expression is an existential type,
   *       its hidden symbols are replaced with bounded wildcards.
   *    2. When an implicit conversion is being sought based in part on
   *       the name of a method in the converted type, a HasMethodMatching
   *       type is created: a MethodType with parameters typed as
   *       BoundedWildcardTypes.
   */
  case class BoundedWildcardType(override val bounds: TypeBounds) extends Type {
    override def isWildcard = true
    override def safeToString: String = "?" + bounds
    override def kind = "BoundedWildcardType"
  }

  /** An object representing a non-existing type */
  case object NoType extends Type {
    override def isTrivial: Boolean = true
    override def safeToString: String = "<notype>"
    // override def isNullable: Boolean = true
    override def kind = "NoType"
  }

  /** An object representing a non-existing prefix */
  case object NoPrefix extends Type {
    override def isTrivial: Boolean = true
    override def isStable: Boolean = true
    override def prefixString = ""
    override def safeToString: String = "<noprefix>"
    // override def isNullable: Boolean = true
    override def kind = "NoPrefixType"
  }

  /** A class for this-types of the form <sym>.this.type
   */
  abstract case class ThisType(sym: Symbol) extends SingletonType {
    assert(sym.isClass)
    //assert(sym.isClass && !sym.isModuleClass || sym.isRoot, sym)
    override def isTrivial: Boolean = sym.isPackageClass
    override def isNotNull = true
    override def typeSymbol = sym
    override def underlying: Type = sym.typeOfThis
    override def isVolatile = false
    override def isHigherKinded = sym.isRefinementClass && underlying.isHigherKinded
    override def prefixString =
      if (settings.debug.value) sym.nameString + ".this."
      else if (sym.isAnonOrRefinementClass) "this."
      else if (sym.isOmittablePrefix) ""
      else if (sym.isModuleClass) sym.fullNameString + "."
      else sym.nameString + ".this."
    override def safeToString: String =
      if (sym.isRoot) "<root>"
      else if (sym.isEmptyPackageClass) "<empty>"
      else super.safeToString
    override def narrow: Type = this
    override def kind = "ThisType"
  }

  final class UniqueThisType(sym: Symbol) extends ThisType(sym) with UniqueType { }

  object ThisType extends ThisTypeExtractor {
    def apply(sym: Symbol): Type = {
      if (!phase.erasedTypes) unique(new UniqueThisType(sym))
      else if (sym.isImplClass) sym.typeOfThis
      else sym.tpe
    }
  }

  /** A class for singleton types of the form `<prefix>.<sym.name>.type`.
   *  Cannot be created directly; one should always use `singleType` for creation.
   */
  abstract case class SingleType(pre: Type, sym: Symbol) extends SingletonType {
    override val isTrivial: Boolean = pre.isTrivial
    // override def isNullable = underlying.isNullable
    override def isNotNull = underlying.isNotNull
    private[reflect] var underlyingCache: Type = NoType
    private[reflect] var underlyingPeriod = NoPeriod
    override def underlying: Type = {
      val cache = underlyingCache
      if (underlyingPeriod == currentPeriod && cache != null) cache
      else {
        defineUnderlyingOfSingleType(this)
        underlyingCache
      }
    }

    // more precise conceptually, but causes cyclic errors:    (paramss exists (_ contains sym))
    override def isImmediatelyDependent = (sym ne NoSymbol) && (sym.owner.isMethod && sym.isValueParameter)

    override def isVolatile : Boolean = underlying.isVolatile && !sym.isStable
/*
    override def narrow: Type = {
      if (phase.erasedTypes) this
      else {
        val thissym = refinedType(List(this), sym.owner, EmptyScope).typeSymbol
        if (sym.owner != NoSymbol) {
          //Console.println("narrowing module " + sym + thissym.owner);
          thissym.typeOfThis = this
        }
        thissym.thisType
      }
    }
*/
    override def narrow: Type = this

    override def termSymbol = sym
    override def prefix: Type = pre
    override def prefixString = (
      if (sym.skipPackageObject.isOmittablePrefix) ""
      else if (sym.isPackageObjectOrClass) pre.prefixString
      else pre.prefixString + sym.nameString + "."
    )
    override def kind = "SingleType"
  }

  final class UniqueSingleType(pre: Type, sym: Symbol) extends SingleType(pre, sym) with UniqueType { }

  object SingleType extends SingleTypeExtractor {
    def apply(pre: Type, sym: Symbol): Type = {
      unique(new UniqueSingleType(pre, sym))
    }
  }

  protected def defineUnderlyingOfSingleType(tpe: SingleType) = {
    val period = tpe.underlyingPeriod
    if (period != currentPeriod) {
      tpe.underlyingPeriod = currentPeriod
      if (!isValid(period)) {
        tpe.underlyingCache = tpe.pre.memberType(tpe.sym).resultType;
        assert(tpe.underlyingCache ne tpe, tpe)
      }
    }
  }

  abstract case class SuperType(thistpe: Type, supertpe: Type) extends SingletonType {
    override val isTrivial: Boolean = thistpe.isTrivial && supertpe.isTrivial
    override def isNotNull = true;
    override def typeSymbol = thistpe.typeSymbol
    override def underlying = supertpe
    override def prefix: Type = supertpe.prefix
    override def prefixString = thistpe.prefixString.replaceAll("""\bthis\.$""", "super.")
    override def narrow: Type = thistpe.narrow
    override def kind = "SuperType"
  }

  final class UniqueSuperType(thistp: Type, supertp: Type) extends SuperType(thistp, supertp) with UniqueType { }

  object SuperType extends SuperTypeExtractor {
    def apply(thistp: Type, supertp: Type): Type = {
      if (phase.erasedTypes) supertp
      else unique(new UniqueSuperType(thistp, supertp))
    }
  }

  /** A class for the bounds of abstract types and type parameters
   */
  abstract case class TypeBounds(lo: Type, hi: Type) extends SubType {
    def supertype = hi
    override val isTrivial: Boolean = lo.isTrivial && hi.isTrivial
    override def bounds: TypeBounds = this
    def containsType(that: Type) = that match {
      case TypeBounds(_, _) => that <:< this
      case _                => lo <:< that && that <:< hi
    }
    def isEmptyBounds = (lo.typeSymbolDirect eq NothingClass) && (hi.typeSymbolDirect eq AnyClass)
    // override def isNullable: Boolean = NullClass.tpe <:< lo;
    override def safeToString = ">: " + lo + " <: " + hi
    override def kind = "TypeBoundsType"
  }

  final class UniqueTypeBounds(lo: Type, hi: Type) extends TypeBounds(lo, hi) with UniqueType { }

  object TypeBounds extends TypeBoundsExtractor {
    def empty: TypeBounds           = apply(NothingClass.tpe, AnyClass.tpe)
    def upper(hi: Type): TypeBounds = apply(NothingClass.tpe, hi)
    def lower(lo: Type): TypeBounds = apply(lo, AnyClass.tpe)
    def apply(lo: Type, hi: Type): TypeBounds = {
      unique(new UniqueTypeBounds(lo, hi)).asInstanceOf[TypeBounds]
    }
  }

  /** A common base class for intersection types and class types
   */
  abstract class CompoundType extends Type {

    private[reflect] var baseTypeSeqCache: BaseTypeSeq = _
    private[reflect] var baseTypeSeqPeriod = NoPeriod
    private[reflect] var baseClassesCache: List[Symbol] = _
    private[reflect] var baseClassesPeriod = NoPeriod

    override def baseTypeSeq: BaseTypeSeq = {
      val cached = baseTypeSeqCache
      if (baseTypeSeqPeriod == currentPeriod && cached != null && cached != undetBaseTypeSeq)
        cached
      else {
        defineBaseTypeSeqOfCompoundType(this)
        if (baseTypeSeqCache eq undetBaseTypeSeq)
          throw new RecoverableCyclicReference(typeSymbol)

        baseTypeSeqCache
      }
    }

    override def baseTypeSeqDepth: Int = baseTypeSeq.maxDepth

    override def baseClasses: List[Symbol] = {
      val cached = baseClassesCache
      if (baseClassesPeriod == currentPeriod && cached != null) cached
      else {
        defineBaseClassesOfCompoundType(this)
        if (baseClassesCache eq null)
          throw new RecoverableCyclicReference(typeSymbol)

        baseClassesCache
      }
    }

    /** The slightly less idiomatic use of Options is due to
     *  performance considerations. A version using for comprehensions
     *  might be too slow (this is deemed a hotspot of the type checker).
     *
     *  See with Martin before changing this method.
     */
    def memo[A](op1: => A)(op2: Type => A): A = {
      def updateCache(): A = {
        intersectionWitness(parents) = new WeakReference(this)
        op1
      }

      intersectionWitness get parents match {
        case Some(ref) =>
          ref.get match {
            case Some(w) => if (w eq this) op1 else op2(w)
            case None => updateCache()
          }
        case None => updateCache()
      }
    }

    override def baseType(sym: Symbol): Type = {
      val index = baseTypeIndex(sym)
      if (index >= 0) baseTypeSeq(index) else NoType
    }

    override def narrow: Type = typeSymbol.thisType
    override def isNotNull: Boolean = parents exists (_.isNotNull)

    override def isStructuralRefinement: Boolean =
      typeSymbol.isAnonOrRefinementClass && decls.exists(_.isPossibleInRefinement)

    // override def isNullable: Boolean =
    // parents forall (p => p.isNullable && !p.typeSymbol.isAbstractType);
<<<<<<< HEAD
    
    override def safeToString: String = parentsString(parents) + (
=======

    override def safeToString: String =
      parents.mkString(" with ") +
>>>>>>> 5dca64ce
      (if (settings.debug.value || parents.isEmpty || (decls.elems ne null))
        decls.mkString("{", "; ", "}") else "")
    )
  }

  protected def defineBaseTypeSeqOfCompoundType(tpe: CompoundType) = {
    val period = tpe.baseTypeSeqPeriod
    if (period != currentPeriod) {
      tpe.baseTypeSeqPeriod = currentPeriod
      if (!isValidForBaseClasses(period)) {
        if (tpe.parents.exists(_.exists(_.isInstanceOf[TypeVar]))) {
          // rename type vars to fresh type params, take base type sequence of
          // resulting type, and rename back all the entries in that sequence
          var tvs = Set[TypeVar]()
          for (p <- tpe.parents)
            for (t <- p) t match {
              case tv: TypeVar => tvs += tv
              case _ =>
            }
          val varToParamMap: Map[Type, Symbol] = tvs map (tv => tv -> tv.origin.typeSymbol.cloneSymbol) toMap
          val paramToVarMap = varToParamMap map (_.swap)
          val varToParam = new TypeMap {
            def apply(tp: Type) = varToParamMap get tp match {
              case Some(sym) => sym.tpe
              case _ => mapOver(tp)
            }
          }
          val paramToVar = new TypeMap {
            def apply(tp: Type) = tp match {
              case TypeRef(_, tsym, _) if paramToVarMap.isDefinedAt(tsym) => paramToVarMap(tsym)
              case _ => mapOver(tp)
            }
          }
          val bts = copyRefinedType(tpe.asInstanceOf[RefinedType], tpe.parents map varToParam, varToParam mapOver tpe.decls).baseTypeSeq
          tpe.baseTypeSeqCache = bts lateMap paramToVar
        } else {
          incCounter(compoundBaseTypeSeqCount)
          tpe.baseTypeSeqCache = undetBaseTypeSeq
          tpe.baseTypeSeqCache = if (tpe.typeSymbol.isRefinementClass)
            tpe.memo(compoundBaseTypeSeq(tpe))(_.baseTypeSeq updateHead tpe.typeSymbol.tpe)
          else
            compoundBaseTypeSeq(tpe)
          // [Martin] suppressing memo-ization solves the problem with "same type after erasure" errors
          // when compiling with
          // scalac scala.collection.IterableViewLike.scala scala.collection.IterableLike.scala
          // I have not yet figured out precisely why this is the case.
          // My current assumption is that taking memos forces baseTypeSeqs to be computed
          // at stale types (i.e. the underlying typeSymbol has already another type).
          // I do not yet see precisely why this would cause a problem, but it looks
          // fishy in any case.
        }
      }
    }
    //Console.println("baseTypeSeq(" + typeSymbol + ") = " + baseTypeSeqCache.toList);//DEBUG
    if (tpe.baseTypeSeqCache eq undetBaseTypeSeq)
      throw new TypeError("illegal cyclic inheritance involving " + tpe.typeSymbol)
  }

  protected def defineBaseClassesOfCompoundType(tpe: CompoundType) = {
    def computeBaseClasses: List[Symbol] =
      if (tpe.parents.isEmpty) List(tpe.typeSymbol)
      else {
        //Console.println("computing base classes of " + typeSymbol + " at phase " + phase);//DEBUG
        // optimized, since this seems to be performance critical
        val superclazz = tpe.firstParent
        var mixins = tpe.parents.tail
        val sbcs = superclazz.baseClasses
        var bcs = sbcs
        def isNew(clazz: Symbol): Boolean =
          superclazz.baseTypeIndex(clazz) < 0 &&
          { var p = bcs;
            while ((p ne sbcs) && (p.head != clazz)) p = p.tail;
            p eq sbcs
          }
        while (!mixins.isEmpty) {
          def addMixinBaseClasses(mbcs: List[Symbol]): List[Symbol] =
            if (mbcs.isEmpty) bcs
            else if (isNew(mbcs.head)) mbcs.head :: addMixinBaseClasses(mbcs.tail)
            else addMixinBaseClasses(mbcs.tail)
          bcs = addMixinBaseClasses(mixins.head.baseClasses)
          mixins = mixins.tail
        }
        tpe.typeSymbol :: bcs
      }
    val period = tpe.baseClassesPeriod
    if (period != currentPeriod) {
      tpe.baseClassesPeriod = currentPeriod
      if (!isValidForBaseClasses(period)) {
        tpe.baseClassesCache = null
        tpe.baseClassesCache = tpe.memo(computeBaseClasses)(tpe.typeSymbol :: _.baseClasses.tail)
      }
    }
    if (tpe.baseClassesCache eq null)
      throw new TypeError("illegal cyclic reference involving " + tpe.typeSymbol)
  }

  /** A class representing intersection types with refinements of the form
   *    `<parents_0> with ... with <parents_n> { decls }`
   *  Cannot be created directly;
   *  one should always use `refinedType` for creation.
   */
  case class RefinedType(override val parents: List[Type],
                         override val decls: Scope) extends CompoundType {

    override def isHigherKinded = (
      parents.nonEmpty &&
      (parents forall (_.isHigherKinded)) &&
      !phase.erasedTypes
    )

    override def typeParams =
      if (isHigherKinded) firstParent.typeParams
      else super.typeParams

    //@M may result in an invalid type (references to higher-order args become dangling )
    override def typeConstructor =
      copyRefinedType(this, parents map (_.typeConstructor), decls)

    /* MO to AM: This is probably not correct
     * If they are several higher-kinded parents with different bounds we need
     * to take the intersection of their bounds
     */
    override def normalize = {
      if (isHigherKinded) {
        typeFun(
          typeParams,
          RefinedType(
            parents map {
              case TypeRef(pre, sym, List()) => TypeRef(pre, sym, dummyArgs)
              case p => p
            },
            decls,
            typeSymbol))
      }
      else super.normalize
    }

    /** A refined type P1 with ... with Pn { decls } is volatile if
     *  one of the parent types Pi is an abstract type, and
     *  either i > 1, or decls or a following parent Pj, j > 1, contributes
     *  an abstract member.
     *  A type contributes an abstract member if it has an abstract member which
     *  is also a member of the whole refined type. A scope `decls` contributes
     *  an abstract member if it has an abstract definition which is also
     *  a member of the whole type.
     */
    override def isVolatile = {
      def isVisible(m: Symbol) =
        this.nonPrivateMember(m.name).alternatives contains m
      def contributesAbstractMembers(p: Type) =
        p.deferredMembers exists isVisible

      ((parents exists (_.isVolatile))
       ||
       (parents dropWhile (! _.typeSymbol.isAbstractType) match {
         case ps @ (_ :: ps1) =>
           (ps ne parents) ||
           (ps1 exists contributesAbstractMembers) ||
           (decls.iterator exists (m => m.isDeferred && isVisible(m)))
         case _ =>
           false
       }))
    }

    override def kind = "RefinedType"
  }

  final class RefinedType0(parents: List[Type], decls: Scope, clazz: Symbol) extends RefinedType(parents, decls) {
    override def typeSymbol = clazz
  }

  object RefinedType extends RefinedTypeExtractor {
    def apply(parents: List[Type], decls: Scope, clazz: Symbol): RefinedType =
      new RefinedType0(parents, decls, clazz)
  }

  /** Overridden in reflection compiler */
  def validateClassInfo(tp: ClassInfoType) {}

  /** A class representing a class info
   */
  case class ClassInfoType(
    override val parents: List[Type],
    override val decls: Scope,
    override val typeSymbol: Symbol) extends CompoundType
  {
    validateClassInfo(this)

    /** refs indices */
    private final val NonExpansive = 0
    private final val Expansive = 1

    /** initialization states */
    private final val UnInitialized = 0
    private final val Initializing = 1
    private final val Initialized = 2

    private type RefMap = Map[Symbol, immutable.Set[Symbol]]

    /** All type parameters reachable from given type parameter
     *  by a path which contains at least one expansive reference.
     *  @See Kennedy, Pierce: On Decidability of Nominal Subtyping with Variance
     */
    private[scala] def expansiveRefs(tparam: Symbol) = {
      if (state == UnInitialized) {
        computeRefs()
        while (state != Initialized) propagate()
      }
      getRefs(Expansive, tparam)
    }

    /* The rest of this class is auxiliary code for `expansiveRefs`
     */

    /** The type parameters which are referenced type parameters of this class.
     *  Two entries: refs(0): Non-expansive references
     *               refs(1): Expansive references
     *  Syncnote: This var need not be protected with synchronized, because
     *  it is accessed only from expansiveRefs, which is called only from
     *  Typer.
     */
    private var refs: Array[RefMap] = _

    /** The initialization state of the class: UnInialized --> Initializing --> Initialized
     *  Syncnote: This var need not be protected with synchronized, because
     *  it is accessed only from expansiveRefs, which is called only from
     *  Typer.
     */
    private var state = UnInitialized

    /** Get references for given type parameter
     *  @param  which in {NonExpansive, Expansive}
     *  @param  from  The type parameter from which references originate.
     */
    private def getRefs(which: Int, from: Symbol): Set[Symbol] = refs(which) get from match {
      case Some(set) => set
      case none => Set()
    }

    /** Augment existing refs map with reference <pre>from -> to</pre>
     *  @param  which <- {NonExpansive, Expansive}
     */
    private def addRef(which: Int, from: Symbol, to: Symbol) {
      refs(which) = refs(which) + (from -> (getRefs(which, from) + to))
    }

    /** Augment existing refs map with references <pre>from -> sym</pre>, for
     *  all elements <pre>sym</pre> of set `to`.
     *  @param  which <- {NonExpansive, Expansive}
     */
    private def addRefs(which: Int, from: Symbol, to: Set[Symbol]) {
      refs(which) = refs(which) + (from -> (getRefs(which, from) ++ to))
    }

    /** The ClassInfoType which belongs to the class containing given type parameter
     */
    private def classInfo(tparam: Symbol): ClassInfoType =
      tparam.owner.info.resultType match {
        case ci: ClassInfoType => ci
        case _ => classInfo(ObjectClass) // something's wrong; fall back to safe value
                                         // (this can happen only for erroneous programs).
      }

    private object enterRefs extends TypeMap {
      private var tparam: Symbol = _

      def apply(tp: Type): Type = {
        tp match {
          case tr @ TypeRef(_, sym, args) if args.nonEmpty =>
            val tparams = tr.initializedTypeParams
            if (settings.debug.value && !sameLength(tparams, args))
              debugwarn("Mismatched zip in computeRefs(): " + sym.info.typeParams + ", " + args)

            foreach2(tparams, args) { (tparam1, arg) =>
              if (arg contains tparam) {
                addRef(NonExpansive, tparam, tparam1)
                if (arg.typeSymbol != tparam)
                  addRef(Expansive, tparam, tparam1)
              }
            }
          case _ =>
        }
        mapOver(tp)
      }
      def enter(tparam0: Symbol, parent: Type) {
        this.tparam = tparam0
        this(parent)
      }
    }

    /** Compute initial (one-step) references and set state to `Initializing`.
     */
    private def computeRefs() {
      refs = Array(Map(), Map())
      typeSymbol.typeParams foreach { tparam =>
        parents foreach { p =>
          enterRefs.enter(tparam, p)
        }
      }
      state = Initializing
    }

    /** Propagate to form transitive closure.
     *  Set state to Initialized if no change resulted from propagation.
     *  @return   true iff there as a change in last iteration
     */
    private def propagate(): Boolean = {
      if (state == UnInitialized) computeRefs()
      //Console.println("Propagate "+symbol+", initial expansive = "+refs(Expansive)+", nonexpansive = "+refs(NonExpansive))//DEBUG
      val lastRefs = Array(refs(0), refs(1))
      state = Initialized
      var change = false
      for ((from, targets) <- refs(NonExpansive).iterator)
        for (target <- targets) {
          var thatInfo = classInfo(target)
          if (thatInfo.state != Initialized)
            change = change | thatInfo.propagate()
          addRefs(NonExpansive, from, thatInfo.getRefs(NonExpansive, target))
          addRefs(Expansive, from, thatInfo.getRefs(Expansive, target))
        }
      for ((from, targets) <- refs(Expansive).iterator)
        for (target <- targets) {
          var thatInfo = classInfo(target)
          if (thatInfo.state != Initialized)
            change = change | thatInfo.propagate()
          addRefs(Expansive, from, thatInfo.getRefs(NonExpansive, target))
        }
      change = change || refs(0) != lastRefs(0) || refs(1) != lastRefs(1)
      if (change) state = Initializing
      //else Console.println("Propagate "+symbol+", final expansive = "+refs(Expansive)+", nonexpansive = "+refs(NonExpansive))//DEBUG
      change
    }

    // override def isNullable: Boolean =
    // symbol == AnyClass ||
    // symbol != NothingClass && (symbol isSubClass ObjectClass) && !(symbol isSubClass NonNullClass);

    // override def isNonNull: Boolean = symbol == NonNullClass || super.isNonNull;
    override def kind = "ClassInfoType"

    override def safeToString =
      if (settings.debug.value || decls.size > 1)
        formattedToString
      else
        super.safeToString

    /** A nicely formatted string with newlines and such.
     */
    def formattedToString: String =
      parents.mkString("\n        with ") +
      (if (settings.debug.value || parents.isEmpty || (decls.elems ne null))
        decls.mkString(" {\n  ", "\n  ", "\n}") else "")
  }

  object ClassInfoType extends ClassInfoTypeExtractor

  class PackageClassInfoType(decls: Scope, clazz: Symbol)
  extends ClassInfoType(List(), decls, clazz)

  /** A class representing a constant type.
   *
   *  @param value ...
   */
  abstract case class ConstantType(value: Constant) extends SingletonType {
    override def underlying: Type = value.tpe
    assert(underlying.typeSymbol != UnitClass)
    override def isTrivial: Boolean = true
    override def isNotNull = value.value != null
    override def deconst: Type = underlying
    override def safeToString: String =
      underlying.toString + "(" + value.escapedStringValue + ")"
    // override def isNullable: Boolean = value.value eq null
    // override def isNonNull: Boolean = value.value ne null
    override def kind = "ConstantType"
  }

  final class UniqueConstantType(value: Constant) extends ConstantType(value) with UniqueType {
    /** Save the type of `value`. For Java enums, it depends on finding the linked class,
     *  which might not be found after `flatten`. */
    private lazy val _tpe: Type = value.tpe
    override def underlying: Type = _tpe
  }

  object ConstantType extends ConstantTypeExtractor {
    def apply(value: Constant): ConstantType = {
      unique(new UniqueConstantType(value)).asInstanceOf[ConstantType]
    }
  }

  /* Syncnote: The `volatile` var and `pendingVolatiles` mutable set need not be protected
   * with synchronized, because they are accessed only from isVolatile, which is called only from
   * Typer.
   */
  private var volatileRecursions: Int = 0
  private val pendingVolatiles = new mutable.HashSet[Symbol]

  class ArgsTypeRef(pre0: Type, sym0: Symbol, args0: List[Type]) extends TypeRef(pre0, sym0, args0) with UniqueType {
    require(args0.nonEmpty, this)

    /** No unapplied type params size it has (should have) equally as many args. */
    override def isHigherKinded = false
    override def typeParams = Nil

    override def transform(tp: Type): Type = {
      // This situation arises when a typevar is encountered for which
      // too little information is known to determine its kind, and
      // it later turns out not to have kind *. See SI-4070.  Only
      // logging it for now.
      if (sym.typeParams.size != args.size)
        log("!!! %s.transform(%s), but tparams.isEmpty and args=".format(this, tp, args))

      asSeenFromOwner(tp).instantiateTypeParams(sym.typeParams, args)
    }

    // note: does not go through typeRef. There's no need to because
    // neither `pre` nor `sym` changes.  And there's a performance
    // advantage to call TypeRef directly.
    override def typeConstructor = TypeRef(pre, sym, Nil)
  }
  class NoArgsTypeRef(pre0: Type, sym0: Symbol) extends TypeRef(pre0, sym0, Nil) with UniqueType {
    // A reference (in a Scala program) to a type that has type parameters, but where the reference
    // does not include type arguments. Note that it doesn't matter whether the symbol refers
    // to a java or scala symbol, but it does matter whether it occurs in java or scala code.
    // TypeRefs w/o type params that occur in java signatures/code are considered raw types, and are
    // represented as existential types.
    override def isHigherKinded = typeParams.nonEmpty
    override def typeParams     = if (isDefinitionsInitialized) sym.typeParams else sym.unsafeTypeParams
    private def isRaw           = !phase.erasedTypes && isRawIfWithoutArgs(sym)

    override def instantiateTypeParams(formals: List[Symbol], actuals: List[Type]): Type =
      if (isHigherKinded) {
        if (sameLength(formals intersect typeParams, typeParams))
          copyTypeRef(this, pre, sym, actuals)
        // partial application (needed in infer when bunching type arguments from classes and methods together)
        else
          copyTypeRef(this, pre, sym, dummyArgs).instantiateTypeParams(formals, actuals)
      }
      else
        super.instantiateTypeParams(formals, actuals)

    override def transform(tp: Type): Type = {
      val res = asSeenFromOwner(tp)
      if (isHigherKinded && !isRaw)
        res.instantiateTypeParams(typeParams, dummyArgs)
      else
        res
    }

    override def transformInfo(tp: Type): Type =
      appliedType(asSeenFromOwner(tp), dummyArgs)

    override def narrow =
      if (sym.isModuleClass) singleType(pre, sym.sourceModule)
      else super.narrow

    override def typeConstructor = this
    // eta-expand, subtyping relies on eta-expansion of higher-kinded types

    override protected def normalizeImpl: Type =
      if (isHigherKinded) etaExpand else super.normalizeImpl
  }

  trait ClassTypeRef extends TypeRef {
    // !!! There are scaladoc-created symbols arriving which violate this require.
    // require(sym.isClass, sym)

    override protected def normalizeImpl: Type =
      if (sym.isRefinementClass) sym.info.normalize // I think this is okay, but see #1241 (r12414), #2208, and typedTypeConstructor in Typers
      else super.normalizeImpl

    override def baseType(clazz: Symbol): Type =
      if (sym == clazz) this
      else transform(sym.info.baseType(clazz))
  }

  trait NonClassTypeRef extends TypeRef {
    require(sym.isNonClassType, sym)

    /* Syncnote: These are pure caches for performance; no problem to evaluate these
     * several times. Hence, no need to protected with synchronzied in a mutli-threaded
     * usage scenario.
     */
    private var relativeInfoCache: Type = _
    private var memberInfoCache: Type = _

    private[Types] def relativeInfo = {
      val memberInfo = pre.memberInfo(sym)
      if (relativeInfoCache == null || (memberInfo ne memberInfoCache)) {
        memberInfoCache = memberInfo
        relativeInfoCache = transformInfo(memberInfo)
      }
      relativeInfoCache
    }

    override def baseType(clazz: Symbol): Type =
      if (sym == clazz) this else baseTypeOfNonClassTypeRef(this, clazz)
  }

  protected def baseTypeOfNonClassTypeRef(tpe: NonClassTypeRef, clazz: Symbol) = try {
    basetypeRecursions += 1
    if (basetypeRecursions < LogPendingBaseTypesThreshold)
      tpe.relativeInfo.baseType(clazz)
    else if (pendingBaseTypes contains tpe)
      if (clazz == AnyClass) clazz.tpe else NoType
    else
      try {
        pendingBaseTypes += tpe
        tpe.relativeInfo.baseType(clazz)
      } finally {
        pendingBaseTypes -= tpe
      }
  } finally {
    basetypeRecursions -= 1
  }

  trait AliasTypeRef extends NonClassTypeRef {
    require(sym.isAliasType, sym)

    override def dealias    = if (typeParamsMatchArgs) betaReduce.dealias else super.dealias
    override def isStable   = normalize.isStable
    override def isVolatile = normalize.isVolatile
    override def narrow     = normalize.narrow
    override def thisInfo   = normalize
    override def prefix     = if (this ne normalize) normalize.prefix else pre
    override def termSymbol = if (this ne normalize) normalize.termSymbol else super.termSymbol
    override def typeSymbol = if (this ne normalize) normalize.typeSymbol else sym

    // beta-reduce, but don't do partial application -- cycles have been checked in typeRef
    override protected def normalizeImpl =
      if (typeParamsMatchArgs) betaReduce.normalize
      else if (isHigherKinded) super.normalizeImpl
      else ErrorType

    // isHKSubType0 introduces synthetic type params so that
    // betaReduce can first apply sym.info to typeArgs before calling
    // asSeenFrom.  asSeenFrom then skips synthetic type params, which
    // are used to reduce HO subtyping to first-order subtyping, but
    // which can't be instantiated from the given prefix and class.
    //
    // this crashes pos/depmet_implicit_tpbetareduce.scala
    // appliedType(sym.info, typeArgs).asSeenFrom(pre, sym.owner)
    def betaReduce = transform(sym.info.resultType)

    // #3731: return sym1 for which holds: pre bound sym.name to sym and
    // pre1 now binds sym.name to sym1, conceptually exactly the same
    // symbol as sym.  The selection of sym on pre must be updated to the
    // selection of sym1 on pre1, since sym's info was probably updated
    // by the TypeMap to yield a new symbol, sym1 with transformed info.
    // @returns sym1
    override def coevolveSym(pre1: Type): Symbol =
      if (pre eq pre1) sym else (pre, pre1) match {
        // don't look at parents -- it would be an error to override alias types anyway
        case (RefinedType(_, _), RefinedType(_, decls1)) => decls1 lookup sym.name
        // TODO: is there another way a typeref's symbol can refer to a symbol defined in its pre?
        case _                                           => sym
      }

  }

  trait AbstractTypeRef extends NonClassTypeRef {
    require(sym.isAbstractType, sym)

    /** Syncnote: Pure performance caches; no need to synchronize in multi-threaded environment
     */
    private var symInfoCache: Type = _
    private var thisInfoCache: Type = _

    override def isVolatile = {
      // need to be careful not to fall into an infinite recursion here
      // because volatile checking is done before all cycles are detected.
      // the case to avoid is an abstract type directly or
      // indirectly upper-bounded by itself. See #2918
      try {
        volatileRecursions += 1
        if (volatileRecursions < LogVolatileThreshold)
          bounds.hi.isVolatile
        else if (pendingVolatiles(sym))
          true // we can return true here, because a cycle will be detected
               // here afterwards and an error will result anyway.
        else
          try {
            pendingVolatiles += sym
            bounds.hi.isVolatile
          } finally {
            pendingVolatiles -= sym
          }
      } finally {
        volatileRecursions -= 1
      }
    }

    override def thisInfo   = {
      val symInfo = sym.info
      if (thisInfoCache == null || (symInfo ne symInfoCache)) {
        symInfoCache = symInfo
        thisInfoCache = transformInfo(symInfo) match {
          // If a subtyping cycle is not detected here, we'll likely enter an infinite
          // loop before a sensible error can be issued.  SI-5093 is one example.
          case x: SubType if x.supertype eq this =>
            throw new RecoverableCyclicReference(sym)
          case tp => tp
        }
      }
      thisInfoCache
    }
    override def isStable = bounds.hi.typeSymbol isSubClass SingletonClass
    override def bounds   = thisInfo.bounds
    // def transformInfo(tp: Type): Type = appliedType(tp.asSeenFrom(pre, sym.owner), typeArgsOrDummies)
    override protected[Types] def baseTypeSeqImpl: BaseTypeSeq = transform(bounds.hi).baseTypeSeq prepend this
  }

  /** A class for named types of the form
   *    `<prefix>.<sym.name>[args]`
   *  Cannot be created directly; one should always use `typeRef`
   *  for creation. (@M: Otherwise hashing breaks)
   *
   * @M: a higher-kinded type is represented as a TypeRef with sym.typeParams.nonEmpty, but args.isEmpty
   */
  abstract case class TypeRef(pre: Type, sym: Symbol, args: List[Type]) extends Type {
    private[reflect] var parentsCache: List[Type]      = _
    private[reflect] var parentsPeriod                 = NoPeriod
    private[reflect] var baseTypeSeqCache: BaseTypeSeq = _
    private[reflect] var baseTypeSeqPeriod             = NoPeriod
    private var normalized: Type                       = _

    // @M: propagate actual type params (args) to `tp`, by replacing
    // formal type parameters with actual ones. If tp is higher kinded,
    // the "actual" type arguments are types that simply reference the
    // corresponding type parameters (unbound type variables)
    def transform(tp: Type): Type

    // eta-expand, subtyping relies on eta-expansion of higher-kinded types
    protected def normalizeImpl: Type = if (isHigherKinded) etaExpand else super.normalize

    // TODO: test case that is compiled in a specific order and in different runs
    final override def normalize: Type = {
      // arises when argument-dependent types are approximated (see def depoly in implicits)
      if (pre eq WildcardType) WildcardType
      else if (phase.erasedTypes) normalizeImpl
      else {
        if (normalized eq null)
          normalized = normalizeImpl
        normalized
      }
    }

    def etaExpand: Type = {
      // must initialise symbol, see test/files/pos/ticket0137.scala
      val tpars = initializedTypeParams
      if (tpars.isEmpty) this
      else typeFunAnon(tpars, copyTypeRef(this, pre, sym, tpars map (_.tpeHK))) // todo: also beta-reduce?
    }

    // only need to rebind type aliases, as typeRef already handles abstract types
    // (they are allowed to be rebound more liberally)
    def coevolveSym(pre1: Type): Symbol = sym

    //@M! use appliedType on the polytype that represents the bounds (or if aliastype, the rhs)
    def transformInfo(tp: Type): Type = appliedType(asSeenFromOwner(tp), args)

    def thisInfo                  = sym.info
    def initializedTypeParams     = sym.info.typeParams
    def typeParamsMatchArgs       = sameLength(initializedTypeParams, args)
    def asSeenFromOwner(tp: Type) = tp.asSeenFrom(pre, sym.owner)

    override def baseClasses      = thisInfo.baseClasses
    override def baseTypeSeqDepth = baseTypeSeq.maxDepth
    override def isStable         = (sym eq NothingClass) || (sym eq SingletonClass)
    override def prefix           = pre
    override def termSymbol       = super.termSymbol
    override def termSymbolDirect = super.termSymbol
    override def typeArgs         = args
    override def typeOfThis       = transform(sym.typeOfThis)
    override def typeSymbol       = sym
    override def typeSymbolDirect = sym

    override lazy val isTrivial: Boolean =
      !sym.isTypeParameter && pre.isTrivial && args.forall(_.isTrivial)

    override def isNotNull =
      sym.isModuleClass || sym == NothingClass || isValueClass(sym) || super.isNotNull

    override def parents: List[Type] = {
      val cache = parentsCache
      if (parentsPeriod == currentPeriod && cache != null) cache
      else {
        defineParentsOfTypeRef(this)
        parentsCache
      }
    }

    override def decls: Scope = {
      sym.info match {
        case TypeRef(_, sym1, _) =>
          assert(sym1 != sym, this) // @MAT was != typeSymbol
        case _ =>
      }
      thisInfo.decls
    }

    protected[Types] def baseTypeSeqImpl: BaseTypeSeq = sym.info.baseTypeSeq map transform

    override def baseTypeSeq: BaseTypeSeq = {
      val cache = baseTypeSeqCache
      if (baseTypeSeqPeriod == currentPeriod && cache != null && cache != undetBaseTypeSeq)
        cache
      else {
        defineBaseTypeSeqOfTypeRef(this)
        if (baseTypeSeqCache == undetBaseTypeSeq)
          throw new RecoverableCyclicReference(sym)

        baseTypeSeqCache
      }
    }

    private def preString = (
      // ensure that symbol is not a local copy with a name coincidence
      if (!settings.debug.value && shorthands(sym.fullName) && sym.ownerChain.forall(_.isClass)) ""
      else pre.prefixString
    )
    private def argsString = if (args.isEmpty) "" else args.mkString("[", ",", "]")
    def refinementString = (
      if (sym.isStructuralRefinement) (
        decls filter (sym => sym.isPossibleInRefinement && sym.isPublic)
          map (_.defString)
          mkString("{", "; ", "}")
      )
      else ""
    )
      
    private def finishPrefix(rest: String) = (
      if (sym.isPackageClass) packagePrefix + rest
      else if (sym.isModuleClass) objectPrefix + rest
      else if (!sym.isInitialized) rest
      else if (sym.isAnonymousClass && !phase.erasedTypes) parentsString(thisInfo.parents) + refinementString
      else if (sym.isRefinementClass) "" + thisInfo
      else rest
    )
    private def customToString = this match {
      case TypeRef(_, RepeatedParamClass, arg :: _) => arg + "*"
      case TypeRef(_, ByNameParamClass, arg :: _)   => "=> " + arg
      case _ =>
        if (isFunctionType(this)) {
          val targs = normalize.typeArgs
          // Aesthetics: printing Function1 as T => R rather than (T) => R
          // ...but only if it's not a tuple, so ((T1, T2)) => R is distinguishable
          // from (T1, T2) => R.
          targs match {
            case in :: out :: Nil if !isTupleTypeOrSubtype(in) =>
              // A => B => C should be (A => B) => C or A => (B => C)
              val in_s  = if (isFunctionType(in)) "(" + in + ")" else "" + in
              val out_s = if (isFunctionType(out)) "(" + out + ")" else "" + out
              in_s + " => " + out_s
            case xs =>
              xs.init.mkString("(", ", ", ")") + " => " + xs.last
          }
        }
        else if (isTupleTypeOrSubtype(this))
          normalize.typeArgs.mkString("(", ", ", if (hasLength(normalize.typeArgs, 1)) ",)" else ")")
        else if (sym.isAliasType && prefixChain.exists(_.termSymbol.isSynthetic) && (normalize ne this))
          "" + normalize
        else
          ""
    }
    override def safeToString = {
      val custom = if (settings.debug.value) "" else customToString
      if (custom != "") custom
      else finishPrefix(preString + sym.nameString + argsString)
    }
    override def prefixString = "" + (
      if (settings.debug.value)
        super.prefixString
      else if (sym.isOmittablePrefix)
        ""
      else if (sym.isPackageClass || sym.isPackageObjectOrClass)
        sym.skipPackageObject.fullName + "."
      else if (isStable && nme.isSingletonName(sym.name))
        nme.dropSingletonName(sym.name) + "."
      else
        super.prefixString
    )
    override def kind = "TypeRef"
  }

  object TypeRef extends TypeRefExtractor {
    def apply(pre: Type, sym: Symbol, args: List[Type]): Type = unique({
      if (args.nonEmpty) {
        if (sym.isAliasType)              new ArgsTypeRef(pre, sym, args) with AliasTypeRef
        else if (sym.isAbstractType)      new ArgsTypeRef(pre, sym, args) with AbstractTypeRef
        else                              new ArgsTypeRef(pre, sym, args) with ClassTypeRef
      }
      else {
        if (sym.isAliasType)              new NoArgsTypeRef(pre, sym) with AliasTypeRef
        else if (sym.isAbstractType)      new NoArgsTypeRef(pre, sym) with AbstractTypeRef
        else                              new NoArgsTypeRef(pre, sym) with ClassTypeRef
      }
    })
  }

  protected def defineParentsOfTypeRef(tpe: TypeRef) = {
    val period = tpe.parentsPeriod
    if (period != currentPeriod) {
      tpe.parentsPeriod = currentPeriod
      if (!isValidForBaseClasses(period)) {
        tpe.parentsCache = tpe.thisInfo.parents map tpe.transform
      } else if (tpe.parentsCache == null) { // seems this can happen if things are corrupted enough, see #2641
        tpe.parentsCache = List(AnyClass.tpe)
      }
    }
  }

  protected def defineBaseTypeSeqOfTypeRef(tpe: TypeRef) = {
    val period = tpe.baseTypeSeqPeriod
    if (period != currentPeriod) {
      tpe.baseTypeSeqPeriod = currentPeriod
      if (!isValidForBaseClasses(period)) {
        incCounter(typerefBaseTypeSeqCount)
        tpe.baseTypeSeqCache = undetBaseTypeSeq
        tpe.baseTypeSeqCache = tpe.baseTypeSeqImpl
      }
    }
    if (tpe.baseTypeSeqCache == undetBaseTypeSeq)
      throw new TypeError("illegal cyclic inheritance involving " + tpe.sym)
  }

  /** A class representing a method type with parameters.
   *  Note that a parameterless method is represented by a NullaryMethodType:
   *
   *    def m(): Int        MethodType(Nil, Int)
   *    def m: Int          NullaryMethodType(Int)
   */
  case class MethodType(override val params: List[Symbol],
                        override val resultType: Type) extends Type {
    override def isTrivial: Boolean = isTrivial0 && (resultType eq resultType.withoutAnnotations)
    private lazy val isTrivial0 =
      resultType.isTrivial && params.forall{p => p.tpe.isTrivial &&  (
        /*!settings.YdepMethTpes.value ||*/ !(params.exists(_.tpe.contains(p)) || resultType.contains(p)))
      }

    def isImplicit = params.nonEmpty && params.head.isImplicit
    def isJava = false // can we do something like for implicits? I.e. do Java methods without parameters need to be recognized?

    //assert(paramTypes forall (pt => !pt.typeSymbol.isImplClass))//DEBUG
    override def paramSectionCount: Int = resultType.paramSectionCount + 1

    override def paramss: List[List[Symbol]] = params :: resultType.paramss

    override def paramTypes = params map (_.tpe)

    override def boundSyms = resultType.boundSyms ++ params

    override def resultType(actuals: List[Type]) =
      if (isTrivial || phase.erasedTypes) resultType
      else if (sameLength(actuals, params)) {
        val idm = new InstantiateDependentMap(params, actuals)
        val res = idm(resultType)
        existentialAbstraction(idm.existentialsNeeded, res)
      }
      else existentialAbstraction(params, resultType)

    // implicit args can only be depended on in result type: TODO this may be generalised so that the only constraint is dependencies are acyclic
    def approximate: MethodType = MethodType(params, resultApprox) // if (!settings.YdepMethTpes.value) this else

    override def finalResultType: Type = resultType.finalResultType

    override def safeToString = paramString(this) + resultType

    override def cloneInfo(owner: Symbol) = {
      val vparams = cloneSymbolsAtOwner(params, owner)
      copyMethodType(this, vparams, resultType.substSym(params, vparams).cloneInfo(owner))
    }

    override def atOwner(owner: Symbol) =
      if ((params exists (_.owner != owner)) || (resultType.atOwner(owner) ne resultType))
        cloneInfo(owner)
      else
        this

    override def kind = "MethodType"
  }

  object MethodType extends MethodTypeExtractor

  class JavaMethodType(ps: List[Symbol], rt: Type) extends MethodType(ps, rt) {
    override def isJava = true
  }

  case class NullaryMethodType(override val resultType: Type) extends Type {
    override def isTrivial = resultType.isTrivial && (resultType eq resultType.withoutAnnotations)
    override def prefix: Type = resultType.prefix
    override def narrow: Type = resultType.narrow
    override def finalResultType: Type = resultType.finalResultType
    override def termSymbol: Symbol = resultType.termSymbol
    override def typeSymbol: Symbol = resultType.typeSymbol
    override def parents: List[Type] = resultType.parents
    override def decls: Scope = resultType.decls
    override def baseTypeSeq: BaseTypeSeq = resultType.baseTypeSeq
    override def baseTypeSeqDepth: Int = resultType.baseTypeSeqDepth
    override def baseClasses: List[Symbol] = resultType.baseClasses
    override def baseType(clazz: Symbol): Type = resultType.baseType(clazz)
    override def boundSyms = resultType.boundSyms
    override def isVolatile = resultType.isVolatile
    override def safeToString: String = "=> "+ resultType
    override def kind = "NullaryMethodType"
  }

  object NullaryMethodType extends NullaryMethodTypeExtractor

  /** A type function or the type of a polymorphic value (and thus of kind *).
   *
   * Before the introduction of NullaryMethodType, a polymorphic nullary method (e.g, def isInstanceOf[T]: Boolean)
   * used to be typed as PolyType(tps, restpe), and a monomorphic one as PolyType(Nil, restpe)
   * This is now: PolyType(tps, NullaryMethodType(restpe)) and NullaryMethodType(restpe)
   * by symmetry to MethodTypes: PolyType(tps, MethodType(params, restpe)) and MethodType(params, restpe)
   *
   * Thus, a PolyType(tps, TypeRef(...)) unambiguously indicates a type function (which results from eta-expanding a type constructor alias).
   * Similarly, PolyType(tps, ClassInfoType(...)) is a type constructor.
   *
   * A polytype is of kind * iff its resultType is a (nullary) method type.
   */
  case class PolyType(override val typeParams: List[Symbol], override val resultType: Type)
       extends Type {
    //assert(!(typeParams contains NoSymbol), this)
    assert(typeParams nonEmpty, this) // used to be a marker for nullary method type, illegal now (see @NullaryMethodType)

    override def paramSectionCount: Int = resultType.paramSectionCount
    override def paramss: List[List[Symbol]] = resultType.paramss
    override def params: List[Symbol] = resultType.params
    override def paramTypes: List[Type] = resultType.paramTypes
    override def parents: List[Type] = resultType.parents
    override def decls: Scope = resultType.decls
    override def termSymbol: Symbol = resultType.termSymbol
    override def typeSymbol: Symbol = resultType.typeSymbol
    override def boundSyms = immutable.Set[Symbol](typeParams ++ resultType.boundSyms: _*)
    override def prefix: Type = resultType.prefix
    override def baseTypeSeq: BaseTypeSeq = resultType.baseTypeSeq
    override def baseTypeSeqDepth: Int = resultType.baseTypeSeqDepth
    override def baseClasses: List[Symbol] = resultType.baseClasses
    override def baseType(clazz: Symbol): Type = resultType.baseType(clazz)
    override def narrow: Type = resultType.narrow
    override def isVolatile = resultType.isVolatile
    override def finalResultType: Type = resultType.finalResultType

    /** @M: typeDefSig wraps a TypeBounds in a PolyType
     *  to represent a higher-kinded type parameter
     *  wrap lo&hi in polytypes to bind variables
     */
    override def bounds: TypeBounds =
      TypeBounds(typeFun(typeParams, resultType.bounds.lo),
                 typeFun(typeParams, resultType.bounds.hi))

    override def isHigherKinded = !typeParams.isEmpty

    override def safeToString = typeParamsString(this) + resultType

    override def cloneInfo(owner: Symbol) = {
      val tparams = cloneSymbolsAtOwner(typeParams, owner)
      PolyType(tparams, resultType.substSym(typeParams, tparams).cloneInfo(owner))
    }

    override def atOwner(owner: Symbol) =
      if ((typeParams exists (_.owner != owner)) || (resultType.atOwner(owner) ne resultType))
        cloneInfo(owner)
      else
        this

    override def kind = "PolyType"
  }

  object PolyType extends PolyTypeExtractor

  /** A creator for existential types which flattens nested existentials.
   */
  def newExistentialType(quantified: List[Symbol], underlying: Type): Type =
    if (quantified.isEmpty) underlying
    else underlying match {
      case ExistentialType(qs, restpe) => newExistentialType(quantified ::: qs, restpe)
      case _                           => ExistentialType(quantified, underlying)
    }

  case class ExistentialType(quantified: List[Symbol],
                             override val underlying: Type) extends RewrappingTypeProxy
  {
    override protected def rewrap(newtp: Type) = existentialAbstraction(quantified, newtp)

    override def isTrivial = false
    override def isStable: Boolean = false
    override def bounds = TypeBounds(maybeRewrap(underlying.bounds.lo), maybeRewrap(underlying.bounds.hi))
    override def parents = underlying.parents map maybeRewrap
    override def boundSyms = quantified.toSet
    override def prefix = maybeRewrap(underlying.prefix)
    override def typeArgs = underlying.typeArgs map maybeRewrap
    override def params = underlying.params mapConserve { param =>
      val tpe1 = rewrap(param.tpe)
      if (tpe1 eq param.tpe) param else param.cloneSymbol.setInfo(tpe1)
    }
    override def paramTypes = underlying.paramTypes map maybeRewrap
    override def instantiateTypeParams(formals: List[Symbol], actuals: List[Type]) = {
//      maybeRewrap(underlying.instantiateTypeParams(formals, actuals))

      val quantified1 = new SubstTypeMap(formals, actuals) mapOver quantified
      val underlying1 = underlying.instantiateTypeParams(formals, actuals)
      if ((quantified1 eq quantified) && (underlying1 eq underlying)) this
      else existentialAbstraction(quantified1, underlying1.substSym(quantified, quantified1))

    }
    override def baseType(clazz: Symbol) = maybeRewrap(underlying.baseType(clazz))
    override def baseTypeSeq = underlying.baseTypeSeq map maybeRewrap
    override def isHigherKinded = false

    override def skolemizeExistential(owner: Symbol, origin: AnyRef) =
      deriveType(quantified, tparam => (owner orElse tparam.owner).newExistentialSkolem(tparam, origin))(underlying)

    private def wildcardArgsString(available: Set[Symbol], args: List[Type]): List[String] = args match {
      case TypeRef(_, sym, _) :: args1 if (available contains sym) =>
        ("_"+sym.infoString(sym.info)) :: wildcardArgsString(available - sym, args1)
      case arg :: args1 if !(quantified exists (arg contains _)) =>
        arg.toString :: wildcardArgsString(available, args1)
      case _ =>
        List()
    }
    /** An existential can only be printed with wildcards if:
     *   - the underlying type is a typeref
     *   - where there is a 1-to-1 correspondence between underlying's typeargs and quantified
     *   - and none of the existential parameters is referenced from anywhere else in the type
     *   - and none of the existential parameters are singleton types
     */
    private def isRepresentableWithWildcards = !settings.debug.value && {
      val qset = quantified.toSet
      !qset.exists(_.isSingletonExistential) && (underlying match {
        case TypeRef(_, sym, args) =>
          sameLength(args, quantified) && {
            args forall { arg =>
              qset(arg.typeSymbol) && !qset.exists(arg.typeSymbol.info.bounds contains _)
            }
          }
        case _ => false
      })
    }
    override def safeToString: String = {
      def clauses = {
        val str = quantified map (_.existentialToString) mkString (" forSome { ", "; ", " }")
        if (settings.explaintypes.value) "(" + str + ")" else str
      }
      underlying match {
        case TypeRef(pre, sym, args) if isRepresentableWithWildcards =>
          "" + TypeRef(pre, sym, Nil) + wildcardArgsString(quantified.toSet, args).mkString("[", ", ", "]")
        case MethodType(_, _) | NullaryMethodType(_) | PolyType(_, _) =>
          "(" + underlying + ")" + clauses
        case _ =>
          "" + underlying + clauses
      }
    }

    override def cloneInfo(owner: Symbol) =
      createFromClonedSymbolsAtOwner(quantified, owner, underlying)(newExistentialType)

    override def atOwner(owner: Symbol) =
      if (quantified exists (_.owner != owner)) cloneInfo(owner) else this

    override def kind = "ExistentialType"

    def withTypeVars(op: Type => Boolean): Boolean = withTypeVars(op, AnyDepth)

    def withTypeVars(op: Type => Boolean, depth: Int): Boolean = {
      val quantifiedFresh = cloneSymbols(quantified)
      val tvars = quantifiedFresh map (tparam => TypeVar(tparam))
      val underlying1 = underlying.instantiateTypeParams(quantified, tvars) // fuse subst quantified -> quantifiedFresh -> tvars
      op(underlying1) && {
        solve(tvars, quantifiedFresh, quantifiedFresh map (x => 0), false, depth) &&
        isWithinBounds(NoPrefix, NoSymbol, quantifiedFresh, tvars map (_.constr.inst))
      }
    }
  }

  object ExistentialType extends ExistentialTypeExtractor

  /** A class containing the alternatives and type prefix of an overloaded symbol.
   *  Not used after phase `typer`.
   */
  case class OverloadedType(pre: Type, alternatives: List[Symbol]) extends Type {
    override def prefix: Type = pre
    override def safeToString =
      (alternatives map pre.memberType).mkString("", " <and> ", "")
    override def kind = "OverloadedType"
  }

  /** A class remembering a type instantiation for some a set of overloaded
   *  polymorphic symbols.
   *  Not used after phase `typer`.
   */
  case class AntiPolyType(pre: Type, targs: List[Type]) extends Type {
    override def safeToString =
      pre.toString + targs.mkString("(with type arguments ", ", ", ")");
    override def memberType(sym: Symbol) = appliedType(pre.memberType(sym), targs)
//     override def memberType(sym: Symbol) = pre.memberType(sym) match {
//       case PolyType(tparams, restp) =>
//         restp.subst(tparams, targs)
// /* I don't think this is needed, as existential types close only over value types
//       case ExistentialType(tparams, qtpe) =>
//         existentialAbstraction(tparams, qtpe.memberType(sym))
// */
//       case ErrorType =>
//         ErrorType
//     }
    override def kind = "AntiPolyType"
  }

  //private var tidCount = 0  //DEBUG

  object HasTypeMember {
    def apply(name: TypeName, tp: Type): Type = {
      val bound = refinedType(List(WildcardType), NoSymbol)
      val bsym = bound.typeSymbol.newAliasType(name)
      bsym setInfo tp
      bound.decls enter bsym
      bound
    }
    def unapply(tp: Type): Option[(TypeName, Type)] = tp match {
      case RefinedType(List(WildcardType), Scope(sym)) => Some((sym.name.toTypeName, sym.info))
      case _ => None
    }
  }

  // Not used yet.
  object HasTypeParams {
    def unapply(tp: Type): Option[(List[Symbol], Type)] = tp match {
      case AnnotatedType(_, tp, _)        => unapply(tp)
      case ExistentialType(tparams, qtpe) => Some((tparams, qtpe))
      case PolyType(tparams, restpe)      => Some((tparams, restpe))
      case _                              => None
    }
  }

  //@M
  // a TypeVar used to be a case class with only an origin and a constr
  // then, constr became mutable (to support UndoLog, I guess),
  // but pattern-matching returned the original constr0 (a bug)
  // now, pattern-matching returns the most recent constr
  object TypeVar {
    @inline final def trace[T](action: String, msg: => String)(value: T): T = {
      if (traceTypeVars) {
        val s = msg match {
          case ""   => ""
          case str  => "( " + str + " )"
        }
        Console.err.println("[%10s] %-25s%s".format(action, value, s))
      }
      value
    }

    /** Create a new TypeConstraint based on the given symbol.
     */
    private def deriveConstraint(tparam: Symbol): TypeConstraint = {
      /** Must force the type parameter's info at this point
       *  or things don't end well for higher-order type params.
       *  See SI-5359.
       */
      val bounds  = tparam.info.bounds
      /** We can seed the type constraint with the type parameter
       *  bounds as long as the types are concrete.  This should lower
       *  the complexity of the search even if it doesn't improve
       *  any results.
       */
      if (propagateParameterBoundsToTypeVars) {
        val exclude = bounds.isEmptyBounds || bounds.exists(_.typeSymbolDirect.isNonClassType)

        if (exclude) new TypeConstraint
        else TypeVar.trace("constraint", "For " + tparam.fullLocationString)(new TypeConstraint(bounds))
      }
      else new TypeConstraint
    }
    def unapply(tv: TypeVar): Some[(Type, TypeConstraint)]   = Some((tv.origin, tv.constr))
    def apply(origin: Type, constr: TypeConstraint): TypeVar = apply(origin, constr, Nil, Nil)
    def apply(tparam: Symbol): TypeVar                       = apply(tparam.tpeHK, deriveConstraint(tparam), Nil, tparam.typeParams)

    /** This is the only place TypeVars should be instantiated.
     */
    def apply(origin: Type, constr: TypeConstraint, args: List[Type], params: List[Symbol]): TypeVar = {
      val tv = (
        if (args.isEmpty && params.isEmpty)   new TypeVar(origin, constr)
        else if (args.size == params.size)    new AppliedTypeVar(origin, constr, params zip args)
        else if (args.isEmpty)                new HKTypeVar(origin, constr, params)
        else throw new Error("Invalid TypeVar construction: " + ((origin, constr, args, params)))
      )

      trace("create", "In " + tv.originLocation)(tv)
    }
  }

  // TODO: I don't really know why this happens -- maybe because
  // the owner hierarchy changes? the other workaround (besides
  // repackExistential) is to explicitly pass expectedTp as the type
  // argument for the call to guard, but repacking the existential
  // somehow feels more robust
  //
  // TODO: check if optimization makes a difference, try something else
  // if necessary (cache?)

  /** Repack existential types, otherwise they sometimes get unpacked in the
   *  wrong location (type inference comes up with an unexpected skolem)
   */
  def repackExistential(tp: Type): Type = (
    if (tp == NoType) tp
    else existentialAbstraction(existentialsInType(tp), tp)
  )
  def containsExistential(tpe: Type) =
    tpe exists (_.typeSymbol.isExistentiallyBound)

  def existentialsInType(tpe: Type) = (
    for (tp <- tpe ; if tp.typeSymbol.isExistentiallyBound) yield
      tp.typeSymbol
  )

  /** Precondition: params.nonEmpty.  (args.nonEmpty enforced structurally.)
   */
  class HKTypeVar(
    _origin: Type,
    _constr: TypeConstraint,
    override val params: List[Symbol]
  ) extends TypeVar(_origin, _constr) {

    require(params.nonEmpty, this)
    override def isHigherKinded          = true
    override protected def typeVarString = params.map(_.name).mkString("[", ", ", "]=>" + originName)
  }

  /** Precondition: zipped params/args nonEmpty.  (Size equivalence enforced structurally.)
   */
  class AppliedTypeVar(
    _origin: Type,
    _constr: TypeConstraint,
    zippedArgs: List[(Symbol, Type)]
  ) extends TypeVar(_origin, _constr) {

    require(zippedArgs.nonEmpty, this)

    override def params: List[Symbol] = zippedArgs map (_._1)
    override def typeArgs: List[Type] = zippedArgs map (_._2)

    override protected def typeVarString = (
      zippedArgs map { case (p, a) => p.name + "=" + a } mkString (origin + "[", ", ", "]")
    )
  }

  /** A class representing a type variable: not used after phase `typer`.
   *
   *  A higher-kinded TypeVar has params (Symbols) and typeArgs (Types).
   *  A TypeVar with nonEmpty typeArgs can only be instantiated by a higher-kinded
   *  type that can be applied to those args.  A TypeVar is much like a TypeRef,
   *  except it has special logic for equality and subtyping.
   *
   *  Precondition for this class, enforced structurally: args.isEmpty && params.isEmpty.
   */
  class TypeVar(
    val origin: Type,
    val constr0: TypeConstraint
  ) extends Type {
    override def params: List[Symbol] = Nil
    override def typeArgs: List[Type] = Nil
    override def isHigherKinded = false

    /** The constraint associated with the variable
     *  Syncnote: Type variables are assumed to be used from only one
     *  thread. They are not exposed in api.Types and are used only locally
     *  in operations that are exposed from types. Hence, no syncing of `constr`
     *  or `encounteredHigherLevel` or `suspended` accesses should be necessary.
     */
    var constr = constr0
    def instValid = constr.instValid

    /** The variable's skolemization level */
    val level = skolemizationLevel

    /** Two occurrences of a higher-kinded typevar, e.g. `?CC[Int]` and `?CC[String]`, correspond to
     *  ''two instances'' of `TypeVar` that share the ''same'' `TypeConstraint`.
     *
     *  `constr` for `?CC` only tracks type constructors anyway,
     *   so when `?CC[Int] <:< List[Int]` and `?CC[String] <:< Iterable[String]`
     *  `?CC's` hibounds contains List and Iterable.
     */
    def applyArgs(newArgs: List[Type]): TypeVar = (
      if (newArgs.isEmpty && typeArgs.isEmpty)
        this
      else if (newArgs.size == params.size) {
        val tv = TypeVar(origin, constr, newArgs, params)
        TypeVar.trace("applyArgs", "In " + originLocation + ", apply args " + newArgs.mkString(", ") + " to " + originName)(tv)
      }
      else
        throw new Error("Invalid type application in TypeVar: " + params + ", " + newArgs)
    )
    // newArgs.length may differ from args.length (could've been empty before)
    //
    // !!! @PP - I need an example of this, since this exception never triggers
    // even though I am requiring the size match.
    //
    // example: when making new typevars, you start out with C[A], then you replace C by ?C, which should yield ?C[A], then A by ?A, ?C[?A]
    // we need to track a TypeVar's arguments, and map over them (see TypeMap::mapOver)
    // TypeVars get applied to different arguments over time (in asSeenFrom)
     // -- see pos/tcpoly_infer_implicit_tuplewrapper.scala
    // thus: make new TypeVar's for every application of a TV to args,
    // inference may generate several TypeVar's for a single type parameter that must be inferred,
    // only one of them is in the set of tvars that need to be solved, but
    // they share the same TypeConstraint instance

    // When comparing to types containing skolems, remember the highest level
    // of skolemization. If that highest level is higher than our initial
    // skolemizationLevel, we can't re-use those skolems as the solution of this
    // typevar, which means we'll need to repack our constr.inst into a fresh
    // existential.
    // were we compared to skolems at a higher skolemizationLevel?
    // EXPERIMENTAL: value will not be considered unless enableTypeVarExperimentals is true
    private var encounteredHigherLevel = false
    private def shouldRepackType = enableTypeVarExperimentals && encounteredHigherLevel

    // <region name="constraint mutators + undoLog">
    // invariant: before mutating constr, save old state in undoLog
    // (undoLog is used to reset constraints to avoid piling up unrelated ones)
    def setInst(tp: Type) {
//      assert(!(tp containsTp this), this)
      undoLog record this
      // if we were compared against later typeskolems, repack the existential,
      // because skolems are only compatible if they were created at the same level
      val res = if (shouldRepackType) repackExistential(tp) else tp
      constr.inst = TypeVar.trace("setInst", "In " + originLocation + ", " + originName + "=" + res)(res)
    }

    def addLoBound(tp: Type, isNumericBound: Boolean = false) {
      assert(tp != this, tp) // implies there is a cycle somewhere (?)
      //println("addLoBound: "+(safeToString, debugString(tp))) //DEBUG
      undoLog record this
      constr.addLoBound(tp, isNumericBound)
    }

    def addHiBound(tp: Type, isNumericBound: Boolean = false) {
      // assert(tp != this)
      //println("addHiBound: "+(safeToString, debugString(tp))) //DEBUG
      undoLog record this
      constr.addHiBound(tp, isNumericBound)
    }
    // </region>

    // ignore subtyping&equality checks while true -- see findMember
    private[Types] var suspended = false

    /** Called when a TypeVar is involved in a subtyping check.  Result is whether
     *  this TypeVar could plausibly be a [super/sub]type of argument `tp` and if so,
     *  tracks tp as a [lower/upper] bound of this TypeVar.
     *
     *  if (isLowerBound)   this typevar could be a subtype, track tp as a lower bound
     *  if (!isLowerBound)  this typevar could be a supertype, track tp as an upper bound
     *
     *  If isNumericBound is true, the subtype check is performed with weak_<:< instead of <:<.
     */
    def registerBound(tp: Type, isLowerBound: Boolean, isNumericBound: Boolean = false): Boolean = {
      // println("regBound: "+(safeToString, debugString(tp), isLowerBound)) //@MDEBUG
      if (isLowerBound)
        assert(tp != this)

      // side effect: adds the type to upper or lower bounds
      def addBound(tp: Type) {
        if (isLowerBound) addLoBound(tp, isNumericBound)
        else addHiBound(tp, isNumericBound)
      }
      // swaps the arguments if it's an upper bound
      def checkSubtype(tp1: Type, tp2: Type) = {
        val lhs = if (isLowerBound) tp1 else tp2
        val rhs = if (isLowerBound) tp2 else tp1

        if (isNumericBound) lhs weak_<:< rhs
        else lhs <:< rhs
      }

      /** Simple case: type arguments can be ignored, because either this typevar has
       *  no type parameters, or we are comparing to Any/Nothing.
       *
       *  The latter condition is needed because HK unification is limited to constraints of the shape
       *  {{{
       *    TC1[T1,..., TN] <: TC2[T'1,...,T'N]
       *  }}}
       *  which would preclude the following important constraints:
       *  {{{
       *    Nothing <: ?TC[?T]
       *    ?TC[?T] <: Any
       *  }}}
       */
      def unifySimple = (
        (params.isEmpty || tp.typeSymbol == NothingClass || tp.typeSymbol == AnyClass) && {
          addBound(tp)
          true
        }
      )

      /** Full case: involving a check of the form
       *  {{{
       *    TC1[T1,..., TN] <: TC2[T'1,...,T'N]
       *  }}}
       *  Checks subtyping of higher-order type vars, and uses variances as defined in the
       *  type parameter we're trying to infer (the result will be sanity-checked later).
       */
      def unifyFull(tpe: Type) = {
        // The alias/widen variations are often no-ops.
        val tpes = (
          if (isLowerBound) List(tpe, tpe.widen, tpe.dealias, tpe.widen.dealias).distinct
          else List(tpe)
        )
        tpes exists { tp =>
          val lhs = if (isLowerBound) tp.typeArgs else typeArgs
          val rhs = if (isLowerBound) typeArgs else tp.typeArgs

          sameLength(lhs, rhs) && {
            // this is a higher-kinded type var with same arity as tp.
            // side effect: adds the type constructor itself as a bound
            addBound(tp.typeConstructor)
            isSubArgs(lhs, rhs, params)
          }
        }
      }

      // There's a <: test taking place right now, where tp is a concrete type and this is a typevar
      // attempting to satisfy that test. Either the test will be unsatisfiable, in which case
      // registerBound will return false; or the upper or lower bounds of this type var will be
      // supplemented with the type being tested against.
      //
      // Eventually the types which have accumulated in the upper and lower bounds will be lubbed
      // (resp. glbbed) to instantiate the typevar.
      //
      // The only types which are eligible for unification are those with the same number of
      // typeArgs as this typevar, or Any/Nothing, which are kind-polymorphic. For the upper bound,
      // any parent or base type of `tp` may be tested here (leading to a corresponding relaxation
      // in the upper bound.) The universe of possible glbs, being somewhat more infinite, is not
      // addressed here: all lower bounds are retained and their intersection calculated when the
      // bounds are solved.
      //
      // In a side-effect free universe, checking tp and tp.parents beofre checking tp.baseTypeSeq
      // would be pointless. In this case, each check we perform causes us to lose specificity: in
      // the end the best we'll do is the least specific type we tested against, since the typevar
      // does not see these checks as "probes" but as requirements to fulfill.
      // TODO: the `suspended` flag can be used to poke around with leaving a trace
      //
      // So the strategy used here is to test first the type, then the direct parents, and finally
      // to fall back on the individual base types. This warrants eventual re-examination.

      // AM: I think we could use the `suspended` flag to avoid side-effecting during unification

      if (suspended)              // constraint accumulation is disabled
        checkSubtype(tp, origin)
      else if (constr.instValid)  // type var is already set
        checkSubtype(tp, constr.inst)
      else isRelatable(tp) && {
        unifySimple || unifyFull(tp) || (
          // only look harder if our gaze is oriented toward Any
          isLowerBound && (
            (tp.parents exists unifyFull) || (
              // @PP: Is it going to be faster to filter out the parents we just checked?
              // That's what's done here but I'm not sure it matters.
              tp.baseTypeSeq.toList.tail filterNot (tp.parents contains _) exists unifyFull
            )
          )
        )
      }
    }

    def registerTypeEquality(tp: Type, typeVarLHS: Boolean): Boolean = {
      //println("regTypeEq: "+(safeToString, debugString(tp), typeVarLHS)) //@MDEBUG
      def checkIsSameType(tp: Type) =
        if(typeVarLHS) constr.inst =:= tp
        else           tp          =:= constr.inst

      if (suspended) tp =:= origin
      else if (constr.instValid) checkIsSameType(tp)
      else isRelatable(tp) && {
        val newInst = wildcardToTypeVarMap(tp)
        (constr isWithinBounds newInst) && { setInst(tp); true }
      }
    }

    /**
     * `?A.T =:= tp` is rewritten as the constraint `?A <: {type T = tp}`
     *
     * TODO: make these constraints count (incorporate them into implicit search in `applyImplicitArgs`)
     * (`T` corresponds to @param sym)
     */
    def registerTypeSelection(sym: Symbol, tp: Type): Boolean = {
      registerBound(HasTypeMember(sym.name.toTypeName, tp), false)
    }

    private def isSkolemAboveLevel(tp: Type) = tp.typeSymbol match {
      case ts: TypeSkolem => ts.level > level
      case _              => false
    }
    // side-effects encounteredHigherLevel
    private def containsSkolemAboveLevel(tp: Type) =
      (tp exists isSkolemAboveLevel) && { encounteredHigherLevel = true ; true }

     /** Can this variable be related in a constraint to type `tp`?
      *  This is not the case if `tp` contains type skolems whose
      *  skolemization level is higher than the level of this variable.
      */
    def isRelatable(tp: Type) = (
         shouldRepackType               // short circuit if we already know we've seen higher levels
      || !containsSkolemAboveLevel(tp)  // side-effects tracking boolean
      || enableTypeVarExperimentals     // -Xexperimental: always say we're relatable, track consequences
    )

    override def normalize: Type = (
      if (constr.instValid) constr.inst
      // get here when checking higher-order subtyping of the typevar by itself
      // TODO: check whether this ever happens?
      else if (isHigherKinded) typeFun(params, applyArgs(params map (_.typeConstructor)))
      else super.normalize
    )
    override def typeSymbol = origin.typeSymbol
    override def isStable = origin.isStable
    override def isVolatile = origin.isVolatile

    private def tparamsOfSym(sym: Symbol) = sym.info match {
      case PolyType(tparams, _) if tparams.nonEmpty =>
        tparams map (_.defString) mkString("[", ",", "]")
      case _ => ""
    }
    def originName = {
      val name = origin.typeSymbolDirect.decodedName
      if (name contains "_$") origin.typeSymbolDirect.decodedName else name
    }
    def originLocation = {
      val sym  = origin.typeSymbolDirect
      val encl = sym.owner.logicallyEnclosingMember

      // This should display somewhere between one and three
      // things which enclose the origin: at most, a class, a
      // a method, and a term.  At least, a class.
      List(
        Some(encl.enclClass),
        if (encl.isMethod) Some(encl) else None,
        if (sym.owner.isTerm && (sym.owner != encl)) Some(sym.owner) else None
      ).flatten map (s => s.decodedName + tparamsOfSym(s)) mkString "#"
    }
    private def levelString = if (settings.explaintypes.value) level else ""
    protected def typeVarString = originName
    override def safeToString = (
      if ((constr eq null) || (constr.inst eq null)) "TVar<" + originName + "=null>"
      else if (constr.inst ne NoType) "" + constr.inst
      else "?" + levelString + originName
    )
    override def kind = "TypeVar"

    def cloneInternal = {
      // cloning a suspended type variable when it's suspended will cause the clone
      // to never be resumed with the current implementation
      assert(!suspended, this)
      TypeVar.trace("clone", originLocation)(
        TypeVar(origin, constr cloneInternal, typeArgs, params) // @M TODO: clone args/params?
      )
    }
  }

  /** A type carrying some annotations. Created by the typechecker
   *  when eliminating ''Annotated'' trees (see typedAnnotated).
   *
   *  @param annotations the list of annotations on the type
   *  @param underlying the type without the annotation
   *  @param selfsym a "self" symbol with type `underlying`;
   *    only available if -Yself-in-annots is turned on. Can be `NoSymbol`
   *    if it is not used.
   */
  case class AnnotatedType(override val annotations: List[AnnotationInfo],
                           override val underlying: Type,
                           override val selfsym: Symbol)
  extends RewrappingTypeProxy {

    assert(!annotations.isEmpty, "" + underlying)

    override protected def rewrap(tp: Type) = copy(underlying = tp)

    override def isTrivial: Boolean = isTrivial0
    private lazy val isTrivial0 = underlying.isTrivial && annotations.forall(_.isTrivial)

    override def safeToString = annotations.mkString(underlying + " @", " @", "")

    override def filterAnnotations(p: AnnotationInfo => Boolean): Type = {
      val (yes, no) = annotations partition p
      if (yes.isEmpty) underlying
      else if (no.isEmpty) this
      else copy(annotations = yes)
    }
    override def setAnnotations(annots: List[AnnotationInfo]): Type =
      if (annots.isEmpty) underlying
      else copy(annotations = annots)

    /** Add a number of annotations to this type */
    override def withAnnotations(annots: List[AnnotationInfo]): Type =
      if (annots.isEmpty) this
      else copy(annots ::: this.annotations)

    /** Remove any annotations from this type.
     *  TODO - is it allowed to nest AnnotatedTypes? If not then let's enforce
     *  that at creation.  At the moment if they do ever turn up nested this
     *  recursively calls withoutAnnotations.
     */
    override def withoutAnnotations = underlying.withoutAnnotations

    /** Set the self symbol */
    override def withSelfsym(sym: Symbol) = copy(selfsym = sym)

    /** Drop the annotations on the bounds, unless the low and high
     *  bounds are exactly tp.
     */
    override def bounds: TypeBounds = underlying.bounds match {
      case TypeBounds(_: this.type, _: this.type) => TypeBounds(this, this)
      case oftp                                   => oftp
    }

    // ** Replace formal type parameter symbols with actual type arguments. * /
    override def instantiateTypeParams(formals: List[Symbol], actuals: List[Type]) = {
      val annotations1 = annotations.map(info => AnnotationInfo(info.atp.instantiateTypeParams(
          formals, actuals), info.args, info.assocs).setPos(info.pos))
      val underlying1 = underlying.instantiateTypeParams(formals, actuals)
      if ((annotations1 eq annotations) && (underlying1 eq underlying)) this
      else AnnotatedType(annotations1, underlying1, selfsym)
    }

    /** Return the base type sequence of tp, dropping the annotations, unless the base type sequence of tp
      * is precisely tp itself. */
    override def baseTypeSeq: BaseTypeSeq = {
       val oftp = underlying.baseTypeSeq
       if ((oftp.length == 1) && (oftp(0) eq underlying))
         baseTypeSingletonSeq(this)
       else
         oftp
     }

    override def kind = "AnnotatedType"
  }

  /** Creator for AnnotatedTypes.  It returns the underlying type if annotations.isEmpty
   *  rather than walking into the assertion.
   */
  def annotatedType(annots: List[AnnotationInfo], underlying: Type, selfsym: Symbol = NoSymbol): Type =
    if (annots.isEmpty) underlying
    else AnnotatedType(annots, underlying, selfsym)

  object AnnotatedType extends AnnotatedTypeExtractor { }

  /** A class representing types with a name. When an application uses
   *  named arguments, the named argument types for calling isApplicable
   *  are represented as NamedType.
   */
  case class NamedType(name: Name, tp: Type) extends Type {
    override def safeToString: String = name.toString +": "+ tp
  }

  /** A De Bruijn index referring to a previous type argument. Only used
   *  as a serialization format.
   */
  case class DeBruijnIndex(level: Int, idx: Int, args: List[Type]) extends Type {
    override def safeToString: String = "De Bruijn index("+level+","+idx+")"
  }

  /** A binder defining data associated with De Bruijn indices. Only used
   *  as a serialization format.
   */
  case class DeBruijnBinder(pnames: List[Name], ptypes: List[Type], restpe: Type) extends Type {
    override def safeToString = {
      val kind = if (pnames.head.isTypeName) "poly" else "method"
      "De Bruijn "+kind+"("+(pnames mkString ",")+";"+(ptypes mkString ",")+";"+restpe+")"
    }
  }
  
  abstract case class ErasedInlineType(sym: Symbol) extends Type 
  
  final class UniqueErasedInlineType(sym: Symbol) extends ErasedInlineType(sym) with UniqueType
  
  object ErasedInlineType {
    def apply(sym: Symbol): Type = 
      unique(new UniqueErasedInlineType(sym))
  }

  /** A class representing an as-yet unevaluated type.
   */
  abstract class LazyType extends Type {
    override def isComplete: Boolean = false
    override def complete(sym: Symbol)
    override def safeToString = "<?>"
    override def kind = "LazyType"
  }

  abstract class LazyPolyType(override val typeParams: List[Symbol]) extends LazyType {
    override def safeToString =
      (if (typeParams.isEmpty) "" else typeParamsString(this)) + super.safeToString
  }

  // def mkLazyType(tparams: Symbol*)(f: Symbol => Unit): LazyType = (
  //   if (tparams.isEmpty) new LazyType { override def complete(sym: Symbol) = f(sym) }
  //   else new LazyPolyType(tparams.toList) { override def complete(sym: Symbol) = f(sym) }
  // )

// Creators ---------------------------------------------------------------

  /** Rebind symbol `sym` to an overriding member in type `pre`. */
  private def rebind(pre: Type, sym: Symbol): Symbol = {
    if (!sym.isOverridableMember || sym.owner == pre.typeSymbol) sym
    else pre.nonPrivateMember(sym.name).suchThat(sym => sym.isType || sym.isStable) orElse sym
  }

  /** Convert a `super` prefix to a this-type if `sym` is abstract or final. */
  private def removeSuper(tp: Type, sym: Symbol): Type = tp match {
    case SuperType(thistp, _) =>
      if (sym.isEffectivelyFinal || sym.isDeferred) thistp
      else tp
    case _ =>
      tp
  }

  /** The canonical creator for single-types */
  def singleType(pre: Type, sym: Symbol): Type = {
    if (phase.erasedTypes)
      sym.tpe.resultType
    else if (sym.isRootPackage)
      ThisType(RootClass)
    else {
      var sym1 = rebind(pre, sym)
      val pre1 = removeSuper(pre, sym1)
      if (pre1 ne pre) sym1 = rebind(pre1, sym1)
      SingleType(pre1, sym1)
    }
  }

  /** the canonical creator for a refined type with a given scope */
  def refinedType(parents: List[Type], owner: Symbol, decls: Scope, pos: Position): Type = {
    if (phase.erasedTypes)
      if (parents.isEmpty) ObjectClass.tpe else parents.head
    else {
      val clazz = owner.newRefinementClass(NoPosition)
      val result = RefinedType(parents, decls, clazz)
      clazz.setInfo(result)
      result
    }
  }

  /** The canonical creator for a refined type with an initially empty scope.
   *
   *  @param parents ...
   *  @param owner   ...
   *  @return        ...
   */
  def refinedType(parents: List[Type], owner: Symbol): Type =
    refinedType(parents, owner, newScope, owner.pos)

  def copyRefinedType(original: RefinedType, parents: List[Type], decls: Scope) =
    if ((parents eq original.parents) && (decls eq original.decls)) original
    else {
      val owner = if (original.typeSymbol == NoSymbol) NoSymbol else original.typeSymbol.owner
      val result = refinedType(parents, owner)
      val syms1 = decls.toList
      for (sym <- syms1)
        result.decls.enter(sym.cloneSymbol(result.typeSymbol))
      val syms2 = result.decls.toList
      val resultThis = result.typeSymbol.thisType
      for (sym <- syms2)
        sym modifyInfo (_ substThisAndSym(original.typeSymbol, resultThis, syms1, syms2))

      result
    }

  /** The canonical creator for typerefs
   *  todo: see how we can clean this up a bit
   */
  def typeRef(pre: Type, sym: Symbol, args: List[Type]): Type = {
    // type alias selections are rebound in TypeMap ("coevolved",
    // actually -- see #3731) e.g., when type parameters that are
    // referenced by the alias are instantiated in the prefix. See
    // pos/depmet_rebind_typealias.

    val sym1 = if (sym.isAbstractType) rebind(pre, sym) else sym
    // don't expand cyclical type alias
    // we require that object is initialized, thus info.typeParams instead of typeParams.
    if (sym1.isAliasType && sameLength(sym1.info.typeParams, args) && !sym1.lockOK)
      throw new RecoverableCyclicReference(sym1)

    val pre1 = pre match {
      case x: SuperType if sym1.isEffectivelyFinal || sym1.isDeferred =>
        x.thistpe
      case _: CompoundType if sym1.isClass =>
        // sharpen prefix so that it is maximal and still contains the class.
        pre.parents.reverse dropWhile (_.member(sym1.name) != sym1) match {
          case Nil         => pre
          case parent :: _ => parent
        }
      case _ => pre
    }
    if (pre eq pre1)                                TypeRef(pre, sym1, args)
    else if (sym1.isAbstractType && !sym1.isClass)  typeRef(pre1, rebind(pre1, sym1), args)
    else                                            typeRef(pre1, sym1, args)
  }

  // Optimization to avoid creating unnecessary new typerefs.
  def copyTypeRef(tp: Type, pre: Type, sym: Symbol, args: List[Type]): Type = tp match {
    case TypeRef(pre0, sym0, _) if pre == pre0 && sym0.name == sym.name =>
      if (sym.isAliasType && sameLength(sym.info.typeParams, args) && !sym.lockOK)
        throw new RecoverableCyclicReference(sym)

      TypeRef(pre, sym, args)
    case _ =>
      typeRef(pre, sym, args)
  }

  /** The canonical creator for implicit method types */
  def JavaMethodType(params: List[Symbol], resultType: Type): JavaMethodType =
    new JavaMethodType(params, resultType) // don't unique this!

  /** Create a new MethodType of the same class as tp, i.e. keep JavaMethodType */
  def copyMethodType(tp: Type, params: List[Symbol], restpe: Type): Type = tp match {
    case _: JavaMethodType => JavaMethodType(params, restpe)
    case _                 => MethodType(params, restpe)
  }

  /** A creator for intersection type where intersections of a single type are
   *  replaced by the type itself, and repeated parent classes are merged.
   *
   *  !!! Repeated parent classes are not merged - is this a bug in the
   *  comment or in the code?
   */
  def intersectionType(tps: List[Type], owner: Symbol): Type = tps match {
    case tp :: Nil => tp
    case _         => refinedType(tps, owner)
  }
  /** A creator for intersection type where intersections of a single type are
   *  replaced by the type itself.
   */
  def intersectionType(tps: List[Type]): Type = tps match {
    case tp :: Nil  => tp
    case _          => refinedType(tps, commonOwner(tps))
  }

/**** This implementation to merge parents was checked in in commented-out
      form and has languished unaltered for five years.  I think we should
      use it or lose it.

      def merge(tps: List[Type]): List[Type] = tps match {
        case tp :: tps1 =>
          val tps1a = tps1 filter (_.typeSymbol.==(tp.typeSymbol))
          val tps1b = tps1 filter (_.typeSymbol.!=(tp.typeSymbol))
          mergePrefixAndArgs(tps1a, -1) match {
            case Some(tp1) => tp1 :: merge(tps1b)
            case None => throw new MalformedType(
              "malformed type: "+refinedType(tps, owner)+" has repeated parent class "+
              tp.typeSymbol+" with incompatible prefixes or type arguments")
          }
        case _ => tps
      }
      refinedType(merge(tps), owner)
*/

  /** A creator for type applications */
  def appliedType(tycon: Type, args: List[Type]): Type =
    if (args.isEmpty) tycon //@M! `if (args.isEmpty) tycon' is crucial (otherwise we create new types in phases after typer and then they don't get adapted (??))
    else tycon match {
      case TypeRef(pre, sym @ (NothingClass|AnyClass), _) => copyTypeRef(tycon, pre, sym, Nil)   //@M drop type args to Any/Nothing
      case TypeRef(pre, sym, _)                           => copyTypeRef(tycon, pre, sym, args)
      case PolyType(tparams, restpe)                      => restpe.instantiateTypeParams(tparams, args)
      case ExistentialType(tparams, restpe)               => newExistentialType(tparams, appliedType(restpe, args))
      case st: SingletonType                              => appliedType(st.widen, args) // @M TODO: what to do? see bug1
      case RefinedType(parents, decls)                    => RefinedType(parents map (appliedType(_, args)), decls) // MO to AM: please check
      case TypeBounds(lo, hi)                             => TypeBounds(appliedType(lo, args), appliedType(hi, args))
      case tv@TypeVar(_, _)                               => tv.applyArgs(args)
      case AnnotatedType(annots, underlying, self)        => AnnotatedType(annots, appliedType(underlying, args), self)
      case ErrorType                                      => tycon
      case WildcardType                                   => tycon // needed for neg/t0226
      case _                                              => abort(debugString(tycon))
    }

<<<<<<< HEAD
  /** A creator and extractor for type parameterizations that strips empty type parameter lists.
=======
  /** A creator for existential types where the type arguments,
   *  rather than being applied directly, are interpreted as the
   *  upper bounds of unknown types.  For instance if the type argument
   *  list given is List(AnyRefClass), the resulting type would be
   *  e.g. Set[_ <: AnyRef] rather than Set[AnyRef] .
   */
  def appliedTypeAsUpperBounds(tycon: Type, args: List[Type]): Type = {
    tycon match {
      case TypeRef(pre, sym, _) if sameLength(sym.typeParams, args) =>
        val eparams  = typeParamsToExistentials(sym)
        val bounds   = args map (TypeBounds upper _)
        (eparams, bounds).zipped foreach (_ setInfo _)

        newExistentialType(eparams, typeRef(pre, sym, eparams map (_.tpe)))
      case _ =>
        appliedType(tycon, args)
    }
  }

  /** A creator for type parameterizations that strips empty type parameter lists.
>>>>>>> 5dca64ce
   *  Use this factory method to indicate the type has kind * (it's a polymorphic value)
   *  until we start tracking explicit kinds equivalent to typeFun (except that the latter requires tparams nonEmpty).
   *
   *  PP to AM: I've co-opted this for where I know tparams may well be empty, and
   *  expecting to get back `tpe` in such cases.  Re being "forgiving" below,
   *  can we instead say this is the canonical creator for polyTypes which
   *  may or may not be poly? (It filched the standard "canonical creator" name.)
   */
  object GenPolyType {
    def apply(tparams: List[Symbol], tpe: Type): Type =
    if (tparams nonEmpty) typeFun(tparams, tpe)
    else tpe // it's okay to be forgiving here
    def unapply(tpe: Type): Option[(List[Symbol], Type)] = tpe match {
      case PolyType(tparams, restpe) => Some(tparams, restpe)
      case _ => Some(List(), tpe)
    }
  }

  @deprecated("use GenPolyType(...) instead")
  def polyType(params: List[Symbol], tpe: Type): Type = GenPolyType(params, tpe)

  /** A creator for anonymous type functions, where the symbol for the type function still needs to be created.
   *
   * TODO:
   * type params of anonymous type functions, which currently can only arise from normalising type aliases, are owned by the type alias of which they are the eta-expansion
   * higher-order subtyping expects eta-expansion of type constructors that arise from a class; here, the type params are owned by that class, but is that the right thing to do?
   */
  def typeFunAnon(tps: List[Symbol], body: Type): Type = typeFun(tps, body)

  /** A creator for a type functions, assuming the type parameters tps already have the right owner. */
  def typeFun(tps: List[Symbol], body: Type): Type = PolyType(tps, body)

  /** A creator for existential types. This generates:
   *
   *  tpe1 where { tparams }
   *
   *  where `tpe1` is the result of extrapolating `tpe` wrt to `tparams`.
   *  Extrapolating means that type variables in `tparams` occurring
   *  in covariant positions are replaced by upper bounds, (minus any
   *  SingletonClass markers), type variables in `tparams` occurring in
   *  contravariant positions are replaced by upper bounds, provided the
   *  resulting type is legal wrt to stability, and does not contain any type
   *  variable in `tparams`.
   *
   *  The abstraction drops all type parameters that are not directly or
   *  indirectly referenced by type `tpe1`. If there are no remaining type
   *  parameters, simply returns result type `tpe`.
   */
  def existentialAbstraction(tparams: List[Symbol], tpe0: Type): Type =
    if (tparams.isEmpty) tpe0
    else {
      val tpe      = deAlias(tpe0)
      val tpe1     = new ExistentialExtrapolation(tparams) extrapolate tpe
      var tparams0 = tparams
      var tparams1 = tparams0 filter tpe1.contains

      while (tparams1 != tparams0) {
        tparams0 = tparams1
        tparams1 = tparams filter { p =>
          tparams1 exists { p1 => p1 == p || (p1.info contains p) }
        }
      }
      newExistentialType(tparams1, tpe1)
    }

  /** Remove any occurrences of type aliases from this type */
  object deAlias extends TypeMap {
    def apply(tp: Type): Type = mapOver {
      tp match {
        case TypeRef(pre, sym, args) if sym.isAliasType => tp.normalize
        case _ => tp
      }
    }
  }

  /** Remove any occurrence of type <singleton> from this type and its parents */
  object dropSingletonType extends TypeMap {
    def apply(tp: Type): Type = {
      tp match {
        case TypeRef(_, SingletonClass, _) =>
          AnyClass.tpe
        case tp1 @ RefinedType(parents, decls) =>
          var parents1 = parents filter (_.typeSymbol != SingletonClass)
          if (parents1.isEmpty) parents1 = List(AnyClass.tpe)
          if (parents1.tail.isEmpty && decls.isEmpty) mapOver(parents1.head)
          else mapOver(copyRefinedType(tp1, parents1, decls))
        case tp1 =>
          mapOver(tp1)
      }
    }
  }

  /** Substitutes the empty scope for any non-empty decls in the type. */
  object dropAllRefinements extends TypeMap {
    def apply(tp: Type): Type = tp match {
      case rt @ RefinedType(parents, decls) if !decls.isEmpty =>
        mapOver(copyRefinedType(rt, parents, EmptyScope))
      case ClassInfoType(parents, decls, clazz) if !decls.isEmpty =>
        mapOver(ClassInfoType(parents, EmptyScope, clazz))
      case _ =>
        mapOver(tp)
    }
  }

  /** Type with all top-level occurrences of abstract types replaced by their bounds */
  def abstractTypesToBounds(tp: Type): Type = tp match { // @M don't normalize here (compiler loops on pos/bug1090.scala )
    case TypeRef(_, sym, _) if sym.isAbstractType =>
      abstractTypesToBounds(tp.bounds.hi)
    case TypeRef(_, sym, _) if sym.isAliasType =>
      abstractTypesToBounds(tp.normalize)
    case rtp @ RefinedType(parents, decls) =>
      copyRefinedType(rtp, parents mapConserve abstractTypesToBounds, decls)
    case AnnotatedType(_, underlying, _) =>
      abstractTypesToBounds(underlying)
    case _ =>
      tp
  }

  // Set to true for A* => Seq[A]
  //   (And it will only rewrite A* in method result types.)
  //   This is the pre-existing behavior.
  // Or false for Seq[A] => Seq[A]
  //   (It will rewrite A* everywhere but method parameters.)
  //   This is the specified behavior.
  protected def etaExpandKeepsStar = false

  object dropRepeatedParamType extends TypeMap {
    def apply(tp: Type): Type = tp match {
      case MethodType(params, restpe) =>
        MethodType(params, apply(restpe))
      case PolyType(tparams, restpe) =>
        PolyType(tparams, apply(restpe))
      case TypeRef(_, RepeatedParamClass, arg :: Nil) =>
        seqType(arg)
      case _ =>
        if (etaExpandKeepsStar) tp else mapOver(tp)
    }
  }

  object toDeBruijn extends TypeMap {
    private var paramStack: List[List[Symbol]] = Nil
    def mkDebruijnBinder(params: List[Symbol], restpe: Type) = {
      paramStack = params :: paramStack
      try {
        DeBruijnBinder(params map (_.name), params map (p => this(p.info)), this(restpe))
      } finally paramStack = paramStack.tail
    }
    def apply(tp: Type): Type = tp match {
      case PolyType(tparams, restpe) =>
        mkDebruijnBinder(tparams, restpe)
      case MethodType(params, restpe) =>
        mkDebruijnBinder(params, restpe)
      case TypeRef(NoPrefix, sym, args) =>
        val level = paramStack indexWhere (_ contains sym)
        if (level < 0) mapOver(tp)
        else DeBruijnIndex(level, paramStack(level) indexOf sym, args mapConserve this)
      case _ =>
        mapOver(tp)
    }
  }

  def fromDeBruijn(owner: Symbol) = new TypeMap {
    private var paramStack: List[List[Symbol]] = Nil
    def apply(tp: Type): Type = tp match {
      case DeBruijnBinder(pnames, ptypes, restpe) =>
        val isType = pnames.head.isTypeName
        val newParams = for (name <- pnames) yield
          if (isType) owner.newTypeParameter(name.toTypeName)
          else owner.newValueParameter(name.toTermName)
        paramStack = newParams :: paramStack
        try {
          (newParams, ptypes).zipped foreach ((p, t) => p setInfo this(t))
          val restpe1 = this(restpe)
          if (isType) PolyType(newParams, restpe1)
          else MethodType(newParams, restpe1)
        } finally paramStack = paramStack.tail
      case DeBruijnIndex(level, idx, args) =>
        TypeRef(NoPrefix, paramStack(level)(idx), args map this)
      case _ =>
        mapOver(tp)
    }
  }

// Hash consing --------------------------------------------------------------

  private val initialUniquesCapacity = 4096
  private var uniques: util.HashSet[Type] = _
  private var uniqueRunId = NoRunId

  protected def unique[T <: Type](tp: T): T = {
    incCounter(rawTypeCount)
    if (uniqueRunId != currentRunId) {
      uniques = util.HashSet[Type]("uniques", initialUniquesCapacity)
      uniqueRunId = currentRunId
    }
    (uniques findEntryOrUpdate tp).asInstanceOf[T]
  }

// Helper Classes ---------------------------------------------------------

  /** @PP: Unable to see why these apparently constant types should need vals
   *  in every TypeConstraint, I lifted them out.
   */
  private lazy val numericLoBound = IntClass.tpe
  private lazy val numericHiBound = intersectionType(List(ByteClass.tpe, CharClass.tpe), ScalaPackageClass)

  /** A class expressing upper and lower bounds constraints of type variables,
   * as well as their instantiations.
   */
  class TypeConstraint(lo0: List[Type], hi0: List[Type], numlo0: Type, numhi0: Type, avoidWidening0: Boolean = false) {
    def this(lo0: List[Type], hi0: List[Type]) = this(lo0, hi0, NoType, NoType)
    def this(bounds: TypeBounds) = this(List(bounds.lo), List(bounds.hi))
    def this() = this(List(), List())

    /*  Syncnote: Type constraints are assumed to be used from only one
     *  thread. They are not exposed in api.Types and are used only locally
     *  in operations that are exposed from types. Hence, no syncing of any
     *  variables should be ncessesary.
     */

    /** Guard these lists against AnyClass and NothingClass appearing,
     *  else loBounds.isEmpty will have different results for an empty
     *  constraint and one with Nothing as a lower bound.  [Actually
     *  guarding addLoBound/addHiBound somehow broke raw types so it
     *  only guards against being created with them.]
     */
    private var lobounds = lo0 filterNot (_.typeSymbolDirect eq NothingClass)
    private var hibounds = hi0 filterNot (_.typeSymbolDirect eq AnyClass)
    private var numlo = numlo0
    private var numhi = numhi0
    private var avoidWidening = avoidWidening0

    def loBounds: List[Type] = if (numlo == NoType) lobounds else numlo :: lobounds
    def hiBounds: List[Type] = if (numhi == NoType) hibounds else numhi :: hibounds
    def avoidWiden: Boolean = avoidWidening

    def addLoBound(tp: Type, isNumericBound: Boolean = false) {
      if (isNumericBound && isNumericValueType(tp)) {
        if (numlo == NoType || isNumericSubType(numlo, tp))
          numlo = tp
        else if (!isNumericSubType(tp, numlo))
          numlo = numericLoBound
      }
      else lobounds ::= tp
    }

    def checkWidening(tp: Type) {
      if(tp.isStable) avoidWidening = true
      else tp match {
        case HasTypeMember(_, _) => avoidWidening = true
        case _ =>
      }
    }

    def addHiBound(tp: Type, isNumericBound: Boolean = false) {
      checkWidening(tp)
      if (isNumericBound && isNumericValueType(tp)) {
        if (numhi == NoType || isNumericSubType(tp, numhi))
          numhi = tp
        else if (!isNumericSubType(numhi, tp))
          numhi = numericHiBound
      }
      else hibounds ::= tp
    }

    def isWithinBounds(tp: Type): Boolean =
      lobounds.forall(_ <:< tp) &&
      hibounds.forall(tp <:< _) &&
      (numlo == NoType || (numlo weak_<:< tp)) &&
      (numhi == NoType || (tp weak_<:< numhi))

    var inst: Type = NoType // @M reduce visibility?

    def instValid = (inst ne null) && (inst ne NoType)

    def cloneInternal = {
      val tc = new TypeConstraint(lobounds, hibounds, numlo, numhi, avoidWidening)
      tc.inst = inst
      tc
    }

    override def toString = {
      val boundsStr = {
        val lo    = loBounds filterNot (_.typeSymbolDirect eq NothingClass)
        val hi    = hiBounds filterNot (_.typeSymbolDirect eq AnyClass)
        val lostr = if (lo.isEmpty) Nil else List(lo.mkString(" >: (", ", ", ")"))
        val histr = if (hi.isEmpty) Nil else List(hi.mkString(" <: (", ", ", ")"))

        lostr ++ histr mkString ("[", " | ", "]")
      }
      if (inst eq NoType) boundsStr
      else boundsStr + " _= " + inst.safeToString
    }
  }

  trait AnnotationFilter extends TypeMap {
    def keepAnnotation(annot: AnnotationInfo): Boolean

    override def mapOver(annot: AnnotationInfo) =
      if (keepAnnotation(annot)) super.mapOver(annot)
      else UnmappableAnnotation
  }

  trait KeepOnlyTypeConstraints extends AnnotationFilter {
    // filter keeps only type constraint annotations
    def keepAnnotation(annot: AnnotationInfo) = annot matches TypeConstraintClass
  }

  trait VariantTypeMap extends TypeMap {
    private[this] var _variance = 1

    override def variance = _variance
    def variance_=(x: Int) = _variance = x

    override protected def noChangeToSymbols(origSyms: List[Symbol]) = {
      origSyms forall { sym =>
        val v = variance
        if (sym.isAliasType) variance = 0
        val result = this(sym.info)
        variance = v
        result eq sym.info
      }
    }

    override protected def mapOverArgs(args: List[Type], tparams: List[Symbol]): List[Type] =
      map2Conserve(args, tparams) { (arg, tparam) =>
        val v = variance
        if (tparam.isContravariant) variance = -variance
        else if (!tparam.isCovariant) variance = 0
        val arg1 = this(arg)
        variance = v
        arg1
      }

    /** Map this function over given type */
    override def mapOver(tp: Type): Type = tp match {
      case MethodType(params, result) =>
        variance = -variance
        val params1 = mapOver(params)
        variance = -variance
        val result1 = this(result)
        if ((params1 eq params) && (result1 eq result)) tp
        else copyMethodType(tp, params1, result1.substSym(params, params1))
      case PolyType(tparams, result) =>
        variance = -variance
        val tparams1 = mapOver(tparams)
        variance = -variance
        var result1 = this(result)
        if ((tparams1 eq tparams) && (result1 eq result)) tp
        else PolyType(tparams1, result1.substSym(tparams, tparams1))
      case TypeBounds(lo, hi) =>
        variance = -variance
        val lo1 = this(lo)
        variance = -variance
        val hi1 = this(hi)
        if ((lo1 eq lo) && (hi1 eq hi)) tp
        else TypeBounds(lo1, hi1)
      case tr @ TypeRef(pre, sym, args) =>
        val pre1 = this(pre)
        val args1 =
          if (args.isEmpty)
            args
          else if (variance == 0) // fast & safe path: don't need to look at typeparams
            args mapConserve this
          else {
            val tparams = sym.typeParams
            if (tparams.isEmpty) args
            else mapOverArgs(args, tparams)
          }
        if ((pre1 eq pre) && (args1 eq args)) tp
        else copyTypeRef(tp, pre1, tr.coevolveSym(pre1), args1)
      case _ =>
        super.mapOver(tp)
    }
  }

  /** A prototype for mapping a function over all possible types
   */
  abstract class TypeMap extends (Type => Type) {
    def apply(tp: Type): Type

    /** Mix in VariantTypeMap if you want variances to be significant.
     */
    def variance = 0

    /** Map this function over given type */
    def mapOver(tp: Type): Type = tp match {
      case tr @ TypeRef(pre, sym, args) =>
        val pre1 = this(pre)
        val args1 = args mapConserve this
        if ((pre1 eq pre) && (args1 eq args)) tp
        else copyTypeRef(tp, pre1, tr.coevolveSym(pre1), args1)
      case ThisType(_) => tp
      case SingleType(pre, sym) =>
        if (sym.isPackageClass) tp // short path
        else {
          val pre1 = this(pre)
          if (pre1 eq pre) tp
          else singleType(pre1, sym)
        }
      case MethodType(params, result) =>
        val params1 = mapOver(params)
        val result1 = this(result)
        if ((params1 eq params) && (result1 eq result)) tp
        else copyMethodType(tp, params1, result1.substSym(params, params1))
      case PolyType(tparams, result) =>
        val tparams1 = mapOver(tparams)
        var result1 = this(result)
        if ((tparams1 eq tparams) && (result1 eq result)) tp
        else PolyType(tparams1, result1.substSym(tparams, tparams1))
      case NullaryMethodType(result) =>
        val result1 = this(result)
        if (result1 eq result) tp
        else NullaryMethodType(result1)
      case ConstantType(_) => tp
      case SuperType(thistp, supertp) =>
        val thistp1 = this(thistp)
        val supertp1 = this(supertp)
        if ((thistp1 eq thistp) && (supertp1 eq supertp)) tp
        else SuperType(thistp1, supertp1)
      case TypeBounds(lo, hi) =>
        val lo1 = this(lo)
        val hi1 = this(hi)
        if ((lo1 eq lo) && (hi1 eq hi)) tp
        else TypeBounds(lo1, hi1)
      case BoundedWildcardType(bounds) =>
        val bounds1 = this(bounds)
        if (bounds1 eq bounds) tp
        else BoundedWildcardType(bounds1.asInstanceOf[TypeBounds])
      case rtp @ RefinedType(parents, decls) =>
        val parents1 = parents mapConserve this
        val decls1 = mapOver(decls)
        //if ((parents1 eq parents) && (decls1 eq decls)) tp
        //else refinementOfClass(tp.typeSymbol, parents1, decls1)
        copyRefinedType(rtp, parents1, decls1)
      case ExistentialType(tparams, result) =>
        val tparams1 = mapOver(tparams)
        var result1 = this(result)
        if ((tparams1 eq tparams) && (result1 eq result)) tp
        else newExistentialType(tparams1, result1.substSym(tparams, tparams1))
      case OverloadedType(pre, alts) =>
        val pre1 = if (pre.isInstanceOf[ClassInfoType]) pre else this(pre)
        if (pre1 eq pre) tp
        else OverloadedType(pre1, alts)
      case AntiPolyType(pre, args) =>
        val pre1 = this(pre)
        val args1 = args mapConserve (this)
        if ((pre1 eq pre) && (args1 eq args)) tp
        else AntiPolyType(pre1, args1)
      case tv@TypeVar(_, constr) =>
        if (constr.instValid) this(constr.inst)
        else tv.applyArgs(mapOverArgs(tv.typeArgs, tv.params))  //@M !args.isEmpty implies !typeParams.isEmpty
      case NotNullType(tp) =>
        val tp1 = this(tp)
        if (tp1 eq tp) tp
        else NotNullType(tp1)
      case AnnotatedType(annots, atp, selfsym) =>
        val annots1 = mapOverAnnotations(annots)
        val atp1 = this(atp)
        if ((annots1 eq annots) && (atp1 eq atp)) tp
        else if (annots1.isEmpty) atp1
        else AnnotatedType(annots1, atp1, selfsym)
      case DeBruijnIndex(shift, idx, args) =>
        val args1 = args mapConserve this
        if (args1 eq args) tp
        else DeBruijnIndex(shift, idx, args1)
/*
      case ErrorType => tp
      case WildcardType => tp
      case NoType => tp
      case NoPrefix => tp
      case ErasedSingleType(sym) => tp
*/
      case _ =>
        tp
        // throw new Error("mapOver inapplicable for " + tp);
    }

    protected def mapOverArgs(args: List[Type], tparams: List[Symbol]): List[Type] =
      args mapConserve this

    /** Called by mapOver to determine whether the original symbols can
     *  be returned, or whether they must be cloned.  Overridden in VariantTypeMap.
     */
    protected def noChangeToSymbols(origSyms: List[Symbol]) =
      origSyms forall (sym => sym.info eq this(sym.info))

    /** Map this function over given scope */
    def mapOver(scope: Scope): Scope = {
      val elems = scope.toList
      val elems1 = mapOver(elems)
      if (elems1 eq elems) scope
      else newScopeWith(elems1: _*)
    }

    /** Map this function over given list of symbols */
    def mapOver(origSyms: List[Symbol]): List[Symbol] = {
      // fast path in case nothing changes due to map
      if (noChangeToSymbols(origSyms)) origSyms
      // map is not the identity --> do cloning properly
      else cloneSymbolsAndModify(origSyms, TypeMap.this)
    }

    def mapOver(annot: AnnotationInfo): AnnotationInfo = {
      val AnnotationInfo(atp, args, assocs) = annot
      val atp1  = mapOver(atp)
      val args1 = mapOverAnnotArgs(args)
      // there is no need to rewrite assocs, as they are constants

      if ((args eq args1) && (atp eq atp1)) annot
      else if (args1.isEmpty && args.nonEmpty) UnmappableAnnotation  // some annotation arg was unmappable
      else AnnotationInfo(atp1, args1, assocs) setPos annot.pos
    }

    def mapOverAnnotations(annots: List[AnnotationInfo]): List[AnnotationInfo] = {
      val annots1 = annots mapConserve mapOver
      if (annots1 eq annots) annots
      else annots1 filterNot (_ eq UnmappableAnnotation)
    }

    /** Map over a set of annotation arguments.  If any
     *  of the arguments cannot be mapped, then return Nil.  */
    def mapOverAnnotArgs(args: List[Tree]): List[Tree] = {
      val args1 = args mapConserve mapOver
      if (args1 contains UnmappableTree) Nil
      else args1
    }

    def mapOver(tree: Tree): Tree =
      mapOver(tree, () => return UnmappableTree)

    /** Map a tree that is part of an annotation argument.
     *  If the tree cannot be mapped, then invoke giveup().
     *  The default is to transform the tree with
     *  TypeMapTransformer.
     */
    def mapOver(tree: Tree, giveup: ()=>Nothing): Tree =
      (new TypeMapTransformer).transform(tree)

    /** This transformer leaves the tree alone except to remap
     *  its types. */
    class TypeMapTransformer extends Transformer {
      override def transform(tree: Tree) = {
        val tree1 = super.transform(tree)
        val tpe1 = TypeMap.this(tree1.tpe)
        if ((tree eq tree1) && (tree.tpe eq tpe1))
          tree
        else
          tree1.shallowDuplicate.setType(tpe1)
      }
    }
  }

  abstract class TypeTraverser extends TypeMap {
    def traverse(tp: Type): Unit
    def apply(tp: Type): Type = { traverse(tp); tp }
  }

  abstract class TypeTraverserWithResult[T] extends TypeTraverser {
    def result: T
    def clear(): Unit
  }

  abstract class TypeCollector[T](initial: T) extends TypeTraverser {
    var result: T = _
    def collect(tp: Type) = {
      result = initial
      traverse(tp)
      result
    }
  }

  /** A collector that tests for existential types appearing at given variance in a type
   *  @PP: Commenting out due to not being used anywhere.
   */
  // class ContainsVariantExistentialCollector(v: Int) extends TypeCollector(false) with VariantTypeMap {
  //   variance = v
  //
  //   def traverse(tp: Type) = tp match {
  //     case ExistentialType(_, _) if (variance == v) => result = true
  //     case _ => mapOver(tp)
  //   }
  // }
  //
  // val containsCovariantExistentialCollector = new ContainsVariantExistentialCollector(1)
  // val containsContravariantExistentialCollector = new ContainsVariantExistentialCollector(-1)

  def typeParamsToExistentials(clazz: Symbol, tparams: List[Symbol]): List[Symbol] = {
    val eparams = mapWithIndex(tparams)((tparam, i) =>
      clazz.newExistential(newTypeName("?"+i), clazz.pos) setInfo tparam.info.bounds)

    eparams map (_ substInfo (tparams, eparams))
  }
  def typeParamsToExistentials(clazz: Symbol): List[Symbol] =
    typeParamsToExistentials(clazz, clazz.typeParams)

  //  note: it's important to write the two tests in this order,
  //  as only typeParams forces the classfile to be read. See #400
  private def isRawIfWithoutArgs(sym: Symbol) =
    sym.isClass && sym.typeParams.nonEmpty && sym.isJavaDefined

  def isRaw(sym: Symbol, args: List[Type]) =
    !phase.erasedTypes && isRawIfWithoutArgs(sym) && args.isEmpty

  /** Is type tp a ''raw type''? */
  def isRawType(tp: Type) = tp match {
    case TypeRef(_, sym, args) => isRaw(sym, args)
    case _ => false
  }

  /** The raw to existential map converts a ''raw type'' to an existential type.
   *  It is necessary because we might have read a raw type of a
   *  parameterized Java class from a class file. At the time we read the type
   *  the corresponding class file might still not be read, so we do not
   *  know what the type parameters of the type are. Therefore
   *  the conversion of raw types to existential types might not have taken place
   *  in ClassFileparser.sigToType (where it is usually done).
   */
  def rawToExistential = new TypeMap {
    private var expanded = immutable.Set[Symbol]()
    def apply(tp: Type): Type = tp match {
      case TypeRef(pre, sym, List()) if isRawIfWithoutArgs(sym) =>
        if (expanded contains sym) AnyRefClass.tpe
        else try {
          expanded += sym
          val eparams = mapOver(typeParamsToExistentials(sym))
          existentialAbstraction(eparams, typeRef(apply(pre), sym, eparams map (_.tpe)))
        } finally {
          expanded -= sym
        }
      case _ =>
        mapOver(tp)
    }
  }

  /** Used by existentialAbstraction.
   */
  class ExistentialExtrapolation(tparams: List[Symbol]) extends VariantTypeMap {
    private val occurCount = mutable.HashMap[Symbol, Int]()
    private def countOccs(tp: Type) = {
      tp foreach {
        case TypeRef(_, sym, _) =>
          if (tparams contains sym)
            occurCount(sym) += 1
        case _ => ()
      }
    }
    def extrapolate(tpe: Type): Type = {
      tparams foreach (t => occurCount(t) = 0)
      countOccs(tpe)
      for (tparam <- tparams)
        countOccs(tparam.info)

      apply(tpe)
    }

    def apply(tp: Type): Type = {
      val tp1 = mapOver(tp)
      if (variance == 0) tp1
      else tp1 match {
        case TypeRef(pre, sym, args) if tparams contains sym =>
          val repl = if (variance == 1) dropSingletonType(tp1.bounds.hi) else tp1.bounds.lo
          //println("eliminate "+sym+"/"+repl+"/"+occurCount(sym)+"/"+(tparams exists (repl.contains)))//DEBUG
          if (!repl.typeSymbol.isBottomClass && occurCount(sym) == 1 && !(tparams exists (repl.contains)))
            repl
          else tp1
        case _ =>
          tp1
      }
    }
    override def mapOver(tp: Type): Type = tp match {
      case SingleType(pre, sym) =>
        if (sym.isPackageClass) tp // short path
        else {
          val pre1 = this(pre)
          if ((pre1 eq pre) || !pre1.isStable) tp
          else singleType(pre1, sym)
        }
      case _ => super.mapOver(tp)
    }

    // Do not discard the types of existential ident's. The
    // symbol of the Ident itself cannot be listed in the
    // existential's parameters, so the resulting existential
    // type would be ill-formed.
    override def mapOver(tree: Tree) = tree match {
      case Ident(_) if tree.tpe.isStable => tree
      case _                             => super.mapOver(tree)
    }
  }

  def singletonBounds(hi: Type) = TypeBounds.upper(intersectionType(List(hi, SingletonClass.tpe)))

  /** A map to compute the asSeenFrom method  */
  class AsSeenFromMap(pre: Type, clazz: Symbol) extends TypeMap with KeepOnlyTypeConstraints {
    var capturedSkolems: List[Symbol] = List()
    var capturedParams: List[Symbol] = List()
    var capturedPre = emptySymMap

    override def mapOver(tree: Tree, giveup: ()=>Nothing): Tree = {
      object annotationArgRewriter extends TypeMapTransformer {
        /** Rewrite `This` trees in annotation argument trees */
        def rewriteThis(tree: Tree): Tree =
          tree match {
            case This(_)
            if (tree.symbol isNonBottomSubClass clazz) &&
               (pre.widen.typeSymbol isNonBottomSubClass tree.symbol) =>
              if (pre.isStable) { // XXX why is this in this method? pull it out and guard the call `annotationArgRewriter.transform(tree)`?
                val termSym = (
                  pre.typeSymbol.owner.newValue(pre.typeSymbol.name.toTermName, pre.typeSymbol.pos) // what symbol should really be used?
                    setInfo pre
                )
                gen.mkAttributedQualifier(pre, termSym)
              } else
                giveup()

            case tree => tree
          }

        override def transform(tree: Tree): Tree = {
          val tree1 = rewriteThis(super.transform(tree))
          tree1
        }
      }

      annotationArgRewriter.transform(tree)
    }

    def stabilize(pre: Type, clazz: Symbol): Type =
      capturedPre.getOrElse(clazz, {
          val qvar = clazz freshExistential ".type" setInfo singletonBounds(pre)
          capturedPre += (clazz -> qvar)
          capturedParams = qvar :: capturedParams
          qvar
      }).tpe

    /** Return `pre.baseType(clazz)`, or if that's `NoType` and `clazz` is a refinement, `pre` itself.
     *  See bug397.scala for an example where the second alternative is needed.
     *  The problem is that when forming the base type sequence of an abstract type,
     *  any refinements in the base type list might be regenerated, and thus acquire
     *  new class symbols. However, since refinements always have non-interesting prefixes
     *  it looks OK to me to just take the prefix directly. */
    def base(pre: Type, clazz: Symbol) = {
      val b = pre.baseType(clazz)
      if (b == NoType && clazz.isRefinementClass) pre
      else b
    }

    def apply(tp: Type): Type =
      if ((pre eq NoType) || (pre eq NoPrefix) || !clazz.isClass) tp
      else tp match {
        case ThisType(sym) =>
          def toPrefix(pre: Type, clazz: Symbol): Type =
            if ((pre eq NoType) || (pre eq NoPrefix) || !clazz.isClass) tp
            else if ((sym isNonBottomSubClass clazz) &&
                     (pre.widen.typeSymbol isNonBottomSubClass sym)) {
              val pre1 = pre match {
                case SuperType(thistp, _) => thistp
                case _ => pre
              }
              if (!(pre1.isStable ||
                    pre1.typeSymbol.isPackageClass ||
                    pre1.typeSymbol.isModuleClass && pre1.typeSymbol.isStatic)) {
                stabilize(pre1, sym)
              } else {
                pre1
              }
            } else {
              toPrefix(base(pre, clazz).prefix, clazz.owner)
            }
          toPrefix(pre, clazz)
        case SingleType(pre, sym) =>
          if (sym.isPackageClass) tp // short path
          else {
            val pre1 = this(pre)
            if (pre1 eq pre) tp
            else if (pre1.isStable) singleType(pre1, sym)
            else pre1.memberType(sym).resultType //todo: this should be rolled into existential abstraction
          }
        // AM: Martin, is this description accurate?
        // walk the owner chain of `clazz` (the original argument to asSeenFrom) until we find the type param's owner (while rewriting pre as we crawl up the owner chain)
        // once we're at the owner, extract the information that pre encodes about the type param,
        // by minimally subsuming pre to the type instance of the class that owns the type param,
        // the type we're looking for is the type instance's type argument at the position corresponding to the type parameter
        // optimisation: skip this type parameter if it's not owned by a class, as those params are not influenced by the prefix through which they are seen
        // (concretely: type params of anonymous type functions, which currently can only arise from normalising type aliases, are owned by the type alias of which they are the eta-expansion)
        // (skolems also aren't affected: they are ruled out by the isTypeParameter check)
        case TypeRef(prefix, sym, args) if (sym.isTypeParameter && sym.owner.isClass) =>
          def toInstance(pre: Type, clazz: Symbol): Type =
            if ((pre eq NoType) || (pre eq NoPrefix) || !clazz.isClass) mapOver(tp)
            //@M! see test pos/tcpoly_return_overriding.scala why mapOver is necessary
            else {
              def throwError = abort("" + tp + sym.locationString + " cannot be instantiated from " + pre.widen)

              val symclazz = sym.owner
              if (symclazz == clazz && !pre.isInstanceOf[TypeVar] && (pre.widen.typeSymbol isNonBottomSubClass symclazz)) {
                // have to deconst because it may be a Class[T].
                pre.baseType(symclazz).deconst match {
                  case TypeRef(_, basesym, baseargs) =>

                   def instParam(ps: List[Symbol], as: List[Type]): Type =
                      if (ps.isEmpty) {
                        if (forInteractive) {
                          val saved = settings.uniqid.value
                          try {
                            settings.uniqid.value = true
                            println("*** stale type parameter: " + tp + sym.locationString + " cannot be instantiated from " + pre.widen)
                            println("*** confused with params: " + sym + " in " + sym.owner + " not in " + ps + " of " + basesym)
                            println("*** stacktrace = ")
                            new Error().printStackTrace()
                          } finally settings.uniqid.value = saved
                          instParamRelaxed(basesym.typeParams, baseargs)
                        } else throwError
                      } else if (sym eq ps.head)
                        // @M! don't just replace the whole thing, might be followed by type application
                        appliedType(as.head, args mapConserve (this)) // @M: was as.head
                      else instParam(ps.tail, as.tail)

                    /** Relaxed version of instParams which matches on names not symbols.
                     *  This is a last fallback in interactive mode because races in calls
                     *  from the IDE to the compiler may in rare cases lead to symbols referring
                     *  to type parameters that are no longer current.
                     */
                    def instParamRelaxed(ps: List[Symbol], as: List[Type]): Type =
                      if (ps.isEmpty) throwError
                      else if (sym.name == ps.head.name)
                        // @M! don't just replace the whole thing, might be followed by type application
                        appliedType(as.head, args mapConserve (this)) // @M: was as.head
                      else instParamRelaxed(ps.tail, as.tail)

                    //Console.println("instantiating " + sym + " from " + basesym + " with " + basesym.typeParams + " and " + baseargs+", pre = "+pre+", symclazz = "+symclazz);//DEBUG
                    if (sameLength(basesym.typeParams, baseargs))
                      instParam(basesym.typeParams, baseargs)
                    else
                      if (symclazz.tpe.parents.exists(_.isErroneous))
                        ErrorType // don't be to overzealous with throwing exceptions, see #2641
                      else
                        throw new Error(
                          "something is wrong (wrong class file?): "+basesym+
                          " with type parameters "+
                          basesym.typeParams.map(_.name).mkString("[",",","]")+
                          " gets applied to arguments "+baseargs.mkString("[",",","]")+", phase = "+phase)
                  case ExistentialType(tparams, qtpe) =>
                    capturedSkolems = capturedSkolems union tparams
                    toInstance(qtpe, clazz)
                  case t =>
                    throwError
                }
              } else toInstance(base(pre, clazz).prefix, clazz.owner)
            }
          toInstance(pre, clazz)
        case _ =>
          mapOver(tp)
      }
  }

  /** A base class to compute all substitutions */
  abstract class SubstMap[T](from: List[Symbol], to: List[T]) extends TypeMap {
    assert(sameLength(from, to), "Unsound substitution from "+ from +" to "+ to)

    /** Are `sym` and `sym1` the same? Can be tuned by subclasses. */
    protected def matches(sym: Symbol, sym1: Symbol): Boolean = sym eq sym1

    /** Map target to type, can be tuned by subclasses */
    protected def toType(fromtp: Type, tp: T): Type

    protected def renameBoundSyms(tp: Type): Type = tp match {
      case MethodType(ps, restp) =>
        createFromClonedSymbols(ps, restp)((ps1, tp1) => copyMethodType(tp, ps1, renameBoundSyms(tp1)))
      case PolyType(bs, restp) =>
        createFromClonedSymbols(bs, restp)((ps1, tp1) => PolyType(ps1, renameBoundSyms(tp1)))
      case ExistentialType(bs, restp) =>
        createFromClonedSymbols(bs, restp)(newExistentialType)
      case _ =>
        tp
    }

    def apply(tp0: Type): Type = if (from.isEmpty) tp0 else {
      @tailrec def subst(tp: Type, sym: Symbol, from: List[Symbol], to: List[T]): Type =
        if (from.isEmpty) tp
        // else if (to.isEmpty) error("Unexpected substitution on '%s': from = %s but to == Nil".format(tp, from))
        else if (matches(from.head, sym)) toType(tp, to.head)
        else subst(tp, sym, from.tail, to.tail)

      val boundSyms = tp0.boundSyms
      val tp1 = if (boundSyms exists from.contains) renameBoundSyms(tp0) else tp0
      val tp = mapOver(tp1)

      tp match {
        // @M
        // 1) arguments must also be substituted (even when the "head" of the
        // applied type has already been substituted)
        // example: (subst RBound[RT] from [type RT,type RBound] to
        // [type RT&,type RBound&]) = RBound&[RT&]
        // 2) avoid loops (which occur because alpha-conversion is
        // not performed properly imo)
        // e.g. if in class Iterable[a] there is a new Iterable[(a,b)],
        // we must replace the a in Iterable[a] by (a,b)
        // (must not recurse --> loops)
        // 3) replacing m by List in m[Int] should yield List[Int], not just List
        case TypeRef(NoPrefix, sym, args) =>
          appliedType(subst(tp, sym, from, to), args) // if args.isEmpty, appliedType is the identity
        case SingleType(NoPrefix, sym) =>
          subst(tp, sym, from, to)
        case _ =>
          tp
      }
    }
  }

  /** A map to implement the `substSym` method. */
  class SubstSymMap(from: List[Symbol], to: List[Symbol]) extends SubstMap(from, to) {
    protected def toType(fromtp: Type, sym: Symbol) = fromtp match {
      case TypeRef(pre, _, args) => copyTypeRef(fromtp, pre, sym, args)
      case SingleType(pre, _) => singleType(pre, sym)
    }
    override def apply(tp: Type): Type = if (from.isEmpty) tp else {
      @tailrec def subst(sym: Symbol, from: List[Symbol], to: List[Symbol]): Symbol =
        if (from.isEmpty) sym
        // else if (to.isEmpty) error("Unexpected substitution on '%s': from = %s but to == Nil".format(sym, from))
        else if (matches(from.head, sym)) to.head
        else subst(sym, from.tail, to.tail)
      tp match {
        case TypeRef(pre, sym, args) if pre ne NoPrefix =>
          val newSym = subst(sym, from, to)
          // assert(newSym.typeParams.length == sym.typeParams.length, "typars mismatch in SubstSymMap: "+(sym, sym.typeParams, newSym, newSym.typeParams))
          mapOver(copyTypeRef(tp, pre, newSym, args)) // mapOver takes care of subst'ing in args
        case SingleType(pre, sym) if pre ne NoPrefix =>
          mapOver(singleType(pre, subst(sym, from, to)))
        case _ =>
          super.apply(tp)
      }
    }

    override def mapOver(tree: Tree, giveup: ()=>Nothing): Tree = {
      object trans extends TypeMapTransformer {

        def termMapsTo(sym: Symbol) = from indexOf sym match {
          case -1   => None
          case idx  => Some(to(idx))
        }

        override def transform(tree: Tree) =
          tree match {
            case tree@Ident(_) =>
              termMapsTo(tree.symbol) match {
                case Some(tosym) =>
                  if (tosym.info.bounds.hi.typeSymbol isSubClass SingletonClass) {
                    Ident(tosym.existentialToString)
                      .setSymbol(tosym)
                      .setPos(tosym.pos)
                      .setType(dropSingletonType(tosym.info.bounds.hi))
                  } else {
                    giveup()
                  }
                case none => super.transform(tree)
              }
            case tree => super.transform(tree)
          }
      }
      trans.transform(tree)
    }
  }

  /** A map to implement the `subst` method. */
  class SubstTypeMap(from: List[Symbol], to: List[Type])
  extends SubstMap(from, to) {
    protected def toType(fromtp: Type, tp: Type) = tp

    override def mapOver(tree: Tree, giveup: () => Nothing): Tree = {
      object trans extends TypeMapTransformer {
        override def transform(tree: Tree) = tree match {
          case Ident(name) =>
            from indexOf tree.symbol match {
              case -1   => super.transform(tree)
              case idx  =>
                val totpe = to(idx)
                if (totpe.isStable) tree.duplicate setType totpe
                else giveup()
            }
          case _ =>
            super.transform(tree)
        }
      }
      trans.transform(tree)
    }
  }

  /** A map to implement the `substThis` method. */
  class SubstThisMap(from: Symbol, to: Type) extends TypeMap {
    def apply(tp: Type): Type = tp match {
      case ThisType(sym) if (sym == from) => to
      case _ => mapOver(tp)
    }
  }
  class SubstThisAndSymMap(fromThis: Symbol, toThis: Type, fromSyms: List[Symbol], toSyms: List[Symbol])
  extends SubstSymMap(fromSyms, toSyms) {
    override def apply(tp: Type): Type = tp match {
      case ThisType(sym) if sym == fromThis => apply(toThis)
      case _                                => super.apply(tp)
    }
  }

  class SubstWildcardMap(from: List[Symbol]) extends TypeMap {
    def apply(tp: Type): Type = try {
      tp match {
        case TypeRef(_, sym, _) if from contains sym =>
          BoundedWildcardType(sym.info.bounds)
        case _ =>
          mapOver(tp)
      }
    } catch {
      case ex: MalformedType =>
        WildcardType
    }
  }

// dependent method types
  object IsDependentCollector extends TypeCollector(false) {
    def traverse(tp: Type) {
      if(tp isImmediatelyDependent) result = true
      else if (!result) mapOver(tp)
    }
  }

  object ApproximateDependentMap extends TypeMap {
    def apply(tp: Type): Type =
      if(tp isImmediatelyDependent) WildcardType
      else mapOver(tp)
  }

  class InstantiateDependentMap(params: List[Symbol], actuals0: List[Type]) extends TypeMap with KeepOnlyTypeConstraints {
    private val actuals      = actuals0.toIndexedSeq
    private val existentials = new Array[Symbol](actuals.size)
    def existentialsNeeded: List[Symbol] = existentials.filter(_ ne null).toList

    private object StableArg {
      def unapply(param: Symbol) = Arg unapply param map actuals filter (tp =>
        tp.isStable && (tp.typeSymbol != NothingClass)
      )
    }
    private object Arg {
      def unapply(param: Symbol) = Some(params indexOf param) filter (_ >= 0)
    }

    def apply(tp: Type): Type = mapOver(tp) match {
      // unsound to replace args by unstable actual #3873
      case SingleType(NoPrefix, StableArg(arg)) => arg
      // (soundly) expand type alias selections on implicit arguments,
      // see depmet_implicit_oopsla* test cases -- typically, `param.isImplicit`
      case tp1 @ TypeRef(SingleType(NoPrefix, Arg(pid)), sym, targs) =>
        val arg = actuals(pid)
        val res = typeRef(arg, sym, targs)
        if (res.typeSymbolDirect.isAliasType) res.dealias else tp1
      // don't return the original `tp`, which may be different from `tp1`,
      // due to dropping annotations
      case tp1 => tp1
    }

    /* Return the type symbol for referencing a parameter inside the existential quantifier.
     * (Only needed if the actual is unstable.)
     */
    private def existentialFor(pid: Int) = {
      if (existentials(pid) eq null) {
        val param = params(pid)
        existentials(pid) = (
          param.owner.newExistential(newTypeName(param.name + ".type"), param.pos, param.flags)
            setInfo singletonBounds(actuals(pid))
        )
      }
      existentials(pid)
    }

    //AM propagate more info to annotations -- this seems a bit ad-hoc... (based on code by spoon)
    override def mapOver(arg: Tree, giveup: ()=>Nothing): Tree = {
      // TODO: this should be simplified; in the stable case, one can
      // probably just use an Ident to the tree.symbol.
      //
      // @PP: That leads to failure here, where stuff no longer has type
      // 'String @Annot("stuff")' but 'String @Annot(x)'.
      //
      //   def m(x: String): String @Annot(x) = x
      //   val stuff = m("stuff")
      //
      // (TODO cont.) Why an existential in the non-stable case?
      //
      // @PP: In the following:
      //
      //   def m = { val x = "three" ; val y: String @Annot(x) = x; y }
      //
      // m is typed as 'String @Annot(x) forSome { val x: String }'.
      //
      // Both examples are from run/constrained-types.scala.
      object treeTrans extends Transformer {
        override def transform(tree: Tree): Tree = tree.symbol match {
          case StableArg(actual) =>
            gen.mkAttributedQualifier(actual, tree.symbol)
          case Arg(pid) =>
            val sym = existentialFor(pid)
            Ident(sym) copyAttrs tree setType typeRef(NoPrefix, sym, Nil)
          case _ =>
            super.transform(tree)
        }
      }
      treeTrans transform arg
    }
  }

  object StripAnnotationsMap extends TypeMap {
    def apply(tp: Type): Type = tp match {
      case AnnotatedType(_, atp, _) =>
        mapOver(atp)
      case tp =>
        mapOver(tp)
    }
  }

  /** A map to convert every occurrence of a wildcard type to a fresh
   *  type variable */
  object wildcardToTypeVarMap extends TypeMap {
    def apply(tp: Type): Type = tp match {
      case WildcardType =>
        TypeVar(tp, new TypeConstraint)
      case BoundedWildcardType(bounds) =>
        TypeVar(tp, new TypeConstraint(bounds))
      case _ =>
        mapOver(tp)
    }
  }

  /** A map to convert every occurrence of a type variable to a wildcard type. */
  object typeVarToOriginMap extends TypeMap {
    def apply(tp: Type): Type = tp match {
      case TypeVar(origin, _) => origin
      case _ => mapOver(tp)
    }
  }

  /** A map to implement the `contains` method. */
  class ContainsCollector(sym: Symbol) extends TypeCollector(false) {
    def traverse(tp: Type) {
      if (!result) {
        tp.normalize match {
          case TypeRef(_, sym1, _) if (sym == sym1) => result = true
          case SingleType(_, sym1) if (sym == sym1) => result = true
          case _ => mapOver(tp)
        }
      }
    }

    override def mapOver(arg: Tree) = {
      for (t <- arg) {
        traverse(t.tpe)
        if (t.symbol == sym)
          result = true
      }
      arg
    }
  }

  /** A map to implement the `contains` method. */
  class ContainsTypeCollector(t: Type) extends TypeCollector(false) {
    def traverse(tp: Type) {
      if (!result) {
        if (tp eq t) result = true
        else mapOver(tp)
      }
    }
    override def mapOver(arg: Tree) = {
      for (t <- arg)
        traverse(t.tpe)

      arg
    }
  }

  /** A map to implement the `filter` method. */
  class FilterTypeCollector(p: Type => Boolean) extends TypeCollector[List[Type]](Nil) {
    def withFilter(q: Type => Boolean) = new FilterTypeCollector(tp => p(tp) && q(tp))

    override def collect(tp: Type) = super.collect(tp).reverse

    def traverse(tp: Type) {
      if (p(tp)) result ::= tp
      mapOver(tp)
    }
  }

  class ForEachTypeTraverser(f: Type => Unit) extends TypeTraverser {
    def traverse(tp: Type) {
      f(tp)
      mapOver(tp)
    }
  }

  /** A map to implement the `filter` method. */
  class FindTypeCollector(p: Type => Boolean) extends TypeCollector[Option[Type]](None) {
    def traverse(tp: Type) {
      if (result.isEmpty) {
        if (p(tp)) result = Some(tp)
        mapOver(tp)
      }
    }
  }

  /** A map to implement the `contains` method. */
  object ErroneousCollector extends TypeCollector(false) {
    def traverse(tp: Type) {
      if (!result) {
        result = tp.isError
        mapOver(tp)
      }
    }
  }

  /** The most deeply nested owner that contains all the symbols
   *  of thistype or prefixless typerefs/singletype occurrences in given type.
   */
  private def commonOwner(t: Type): Symbol = commonOwner(t :: Nil)

  /** The most deeply nested owner that contains all the symbols
   *  of thistype or prefixless typerefs/singletype occurrences in given list
   *  of types.
   */
  private def commonOwner(tps: List[Type]): Symbol = {
    if (tps.isEmpty) NoSymbol
    else {
      commonOwnerMap.clear()
      tps foreach (commonOwnerMap traverse _)
      if (commonOwnerMap.result ne null) commonOwnerMap.result else NoSymbol
    }
  }

  protected def commonOwnerMap: CommonOwnerMap = commonOwnerMapObj

  protected class CommonOwnerMap extends TypeTraverserWithResult[Symbol] {
    var result: Symbol = _

    def clear() { result = null }

    private def register(sym: Symbol) {
      // First considered type is the trivial result.
      if ((result eq null) || (sym eq NoSymbol))
        result = sym
      else
        while ((result ne NoSymbol) && (result ne sym) && !(sym isNestedIn result))
          result = result.owner
    }
    def traverse(tp: Type) = tp.normalize match {
      case ThisType(sym)                => register(sym)
      case TypeRef(NoPrefix, sym, args) => register(sym.owner) ; args foreach traverse
      case SingleType(NoPrefix, sym)    => register(sym.owner)
      case _                            => mapOver(tp)
    }
  }

  private lazy val commonOwnerMapObj = new CommonOwnerMap

  class MissingAliasControl extends ControlThrowable
  val missingAliasException = new MissingAliasControl
  class MissingTypeControl extends ControlThrowable

  object adaptToNewRunMap extends TypeMap {

    private def adaptToNewRun(pre: Type, sym: Symbol): Symbol = {
      if (phase.flatClasses) {
        sym
      } else if (sym == definitions.RootClass) {
        definitions.RootClass
      } else if (sym == definitions.RootPackage) {
        definitions.RootPackage
      } else if (sym.isModuleClass) {
        val sourceModule1 = adaptToNewRun(pre, sym.sourceModule)
        var result = sourceModule1.moduleClass
        if (result == NoSymbol) result = sourceModule1.initialize.moduleClass
        if (result != NoSymbol) result
        else {
          val msg = "Cannot adapt module class; sym = %s, sourceModule = %s, sourceModule.moduleClass = %s => sourceModule1 = %s, sourceModule1.moduleClass = %s"
          debuglog(msg.format(sym, sym.sourceModule, sym.sourceModule.moduleClass, sourceModule1, sourceModule1.moduleClass))
          sym
        }
      } else if ((pre eq NoPrefix) || (pre eq NoType) || sym.isPackageClass) {
        sym
      } else {
        var rebind0 = pre.findMember(sym.name, BRIDGE, 0, true)
        if (rebind0 == NoSymbol) {
          if (sym.isAliasType) throw missingAliasException
          debugwarn(pre+"."+sym+" does no longer exist, phase = "+phase)
          throw new MissingTypeControl // For build manager and presentation compiler purposes
          //assert(false, pre+"."+sym+" does no longer exist, phase = "+phase)
        }
        /** The two symbols have the same fully qualified name */
        def corresponds(sym1: Symbol, sym2: Symbol): Boolean =
          sym1.name == sym2.name && (sym1.isPackageClass || corresponds(sym1.owner, sym2.owner))
        if (!corresponds(sym.owner, rebind0.owner)) {
          debuglog("ADAPT1 pre = "+pre+", sym = "+sym.fullLocationString+", rebind = "+rebind0.fullLocationString)
          val bcs = pre.baseClasses.dropWhile(bc => !corresponds(bc, sym.owner));
          if (bcs.isEmpty)
            assert(pre.typeSymbol.isRefinementClass, pre) // if pre is a refinementclass it might be a structural type => OK to leave it in.
          else
            rebind0 = pre.baseType(bcs.head).member(sym.name)
          debuglog(
            "ADAPT2 pre = " + pre +
            ", bcs.head = " + bcs.head +
            ", sym = " + sym.fullLocationString +
            ", rebind = " + rebind0.fullLocationString
          )
        }
        val rebind = rebind0.suchThat(sym => sym.isType || sym.isStable)
        if (rebind == NoSymbol) {
          debuglog("" + phase + " " +phase.flatClasses+sym.owner+sym.name+" "+sym.isType)
          throw new MalformedType(pre, sym.nameString)
        }
        rebind
      }
    }
    def apply(tp: Type): Type = tp match {
      case ThisType(sym) =>
        try {
          val sym1 = adaptToNewRun(sym.owner.thisType, sym)
          if (sym1 == sym) tp else ThisType(sym1)
        } catch {
        	case ex: MissingTypeControl =>
            tp
        }
      case SingleType(pre, sym) =>
        if (sym.isPackage) tp
        else {
          val pre1 = this(pre)
          val sym1 = adaptToNewRun(pre1, sym)
          if ((pre1 eq pre) && (sym1 eq sym)) tp
          else singleType(pre1, sym1)
        }
      case TypeRef(pre, sym, args) =>
        if (sym.isPackageClass) tp
        else {
          val pre1 = this(pre)
          val args1 = args mapConserve (this)
          try {
            val sym1 = adaptToNewRun(pre1, sym)
            if ((pre1 eq pre) && (sym1 eq sym) && (args1 eq args)/* && sym.isExternal*/) {
              tp
            } else if (sym1 == NoSymbol) {
              debugwarn("adapt fail: "+pre+" "+pre1+" "+sym)
              tp
            } else {
              copyTypeRef(tp, pre1, sym1, args1)
            }
          } catch {
            case ex: MissingAliasControl =>
              apply(tp.dealias)
            case _: MissingTypeControl =>
              tp
          }
        }
      case MethodType(params, restp) =>
        val restp1 = this(restp)
        if (restp1 eq restp) tp
        else copyMethodType(tp, params, restp1)
      case NullaryMethodType(restp) =>
        val restp1 = this(restp)
        if (restp1 eq restp) tp
        else NullaryMethodType(restp1)
      case PolyType(tparams, restp) =>
        val restp1 = this(restp)
        if (restp1 eq restp) tp
        else PolyType(tparams, restp1)

      // Lukas: we need to check (together) whether we should also include parameter types
      // of PolyType and MethodType in adaptToNewRun

      case ClassInfoType(parents, decls, clazz) =>
        if (clazz.isPackageClass) tp
        else {
          val parents1 = parents mapConserve (this)
          if (parents1 eq parents) tp
          else ClassInfoType(parents1, decls, clazz)
        }
      case RefinedType(parents, decls) =>
        val parents1 = parents mapConserve (this)
        if (parents1 eq parents) tp
        else refinedType(parents1, tp.typeSymbol.owner, decls, tp.typeSymbol.owner.pos)
      case SuperType(_, _) => mapOver(tp)
      case TypeBounds(_, _) => mapOver(tp)
      case TypeVar(_, _) => mapOver(tp)
      case AnnotatedType(_,_,_) => mapOver(tp)
      case NotNullType(_) => mapOver(tp)
      case ExistentialType(_, _) => mapOver(tp)
      case _ => tp
    }
  }

  class SubTypePair(val tp1: Type, val tp2: Type) {
    override def hashCode = tp1.hashCode * 41 + tp2.hashCode
    override def equals(other: Any) = other match {
      case stp: SubTypePair =>
        (tp1 =:= stp.tp1) && (tp2 =:= stp.tp2)
      case _ =>
        false
    }
    override def toString = tp1+" <:<? "+tp2
  }

// Helper Methods  -------------------------------------------------------------

  final val LubGlbMargin = 0

  /** The maximum allowable depth of lubs or glbs over types `ts`.
    * This is the maximum depth of all types in the base type sequences
    * of each of the types `ts`, plus LubGlbMargin.
    */
  def lubDepth(ts: List[Type]) = {
    var d = 0
    for (tp <- ts) d = math.max(d, tp.baseTypeSeqDepth)
    d + LubGlbMargin
  }

  /** Is intersection of given types populated? That is,
   *  for all types tp1, tp2 in intersection
   *    for all common base classes bc of tp1 and tp2
   *      let bt1, bt2 be the base types of tp1, tp2 relative to class bc
   *      Then:
   *        bt1 and bt2 have the same prefix, and
   *        any corresponding non-variant type arguments of bt1 and bt2 are the same
   */
  def isPopulated(tp1: Type, tp2: Type): Boolean = {
    def isConsistent(tp1: Type, tp2: Type): Boolean = (tp1, tp2) match {
      case (TypeRef(pre1, sym1, args1), TypeRef(pre2, sym2, args2)) =>
        assert(sym1 == sym2)
        pre1 =:= pre2 &&
        forall3(args1, args2, sym1.typeParams) { (arg1, arg2, tparam) =>
            //if (tparam.variance == 0 && !(arg1 =:= arg2)) Console.println("inconsistent: "+arg1+"!="+arg2)//DEBUG
          if (tparam.variance == 0) arg1 =:= arg2
          else if (arg1.isInstanceOf[TypeVar])
            // if left-hand argument is a typevar, make it compatible with variance
            // this is for more precise pattern matching
            // todo: work this in the spec of this method
            // also: think what happens if there are embedded typevars?
            if (tparam.variance < 0) arg1 <:< arg2 else arg2 <:< arg1
          else true
        }
      case (et: ExistentialType, _) =>
        et.withTypeVars(isConsistent(_, tp2))
      case (_, et: ExistentialType) =>
        et.withTypeVars(isConsistent(tp1, _))
    }

    def check(tp1: Type, tp2: Type) =
      if (tp1.typeSymbol.isClass && tp1.typeSymbol.hasFlag(FINAL))
        tp1 <:< tp2 || isNumericValueClass(tp1.typeSymbol) && isNumericValueClass(tp2.typeSymbol)
      else tp1.baseClasses forall (bc =>
        tp2.baseTypeIndex(bc) < 0 || isConsistent(tp1.baseType(bc), tp2.baseType(bc)))

    check(tp1, tp2)/* && check(tp2, tp1)*/ // need to investgate why this can't be made symmetric -- neg/gadts1 fails, and run/existials also.
  }

  /** Does a pattern of type `patType` need an outer test when executed against
   *  selector type `selType` in context defined by `currentOwner`?
   */
  def needsOuterTest(patType: Type, selType: Type, currentOwner: Symbol) = {
    def createDummyClone(pre: Type): Type = {
      val dummy = currentOwner.enclClass.newValue(nme.ANYNAME).setInfo(pre.widen)
      singleType(ThisType(currentOwner.enclClass), dummy)
    }
    def maybeCreateDummyClone(pre: Type, sym: Symbol): Type = pre match {
      case SingleType(pre1, sym1) =>
        if (sym1.isModule && sym1.isStatic) {
          NoType
        } else if (sym1.isModule && sym.owner == sym1.moduleClass) {
          val pre2 = maybeCreateDummyClone(pre1, sym1)
          if (pre2 eq NoType) pre2
          else singleType(pre2, sym1)
        } else {
          createDummyClone(pre)
        }
      case ThisType(clazz) =>
        if (clazz.isModuleClass)
          maybeCreateDummyClone(clazz.typeOfThis, sym)
        else if (sym.owner == clazz && (sym.hasFlag(PRIVATE) || sym.privateWithin == clazz))
          NoType
        else
          createDummyClone(pre)
      case _ =>
        NoType
    }
    patType match {
      case TypeRef(pre, sym, args) =>
        val pre1 = maybeCreateDummyClone(pre, sym)
        (pre1 ne NoType) && isPopulated(copyTypeRef(patType, pre1, sym, args), selType)
      case _ =>
        false
    }
  }

  private var subsametypeRecursions: Int = 0

  private def isUnifiable(pre1: Type, pre2: Type) =
    (beginsWithTypeVarOrIsRefined(pre1) || beginsWithTypeVarOrIsRefined(pre2)) && (pre1 =:= pre2)

  /** Returns true iff we are past phase specialize,
   *  sym1 and sym2 are two existential skolems with equal names and bounds,
   *  and pre1 and pre2 are equal prefixes
   */
  private def isSameSpecializedSkolem(sym1: Symbol, sym2: Symbol, pre1: Type, pre2: Type) = {
    sym1.isExistentialSkolem && sym2.isExistentialSkolem &&
    sym1.name == sym2.name &&
    phase.specialized &&
    sym1.info =:= sym2.info &&
    pre1 =:= pre2
  }

  private def equalSymsAndPrefixes(sym1: Symbol, pre1: Type, sym2: Symbol, pre2: Type): Boolean =
    if (sym1 == sym2) sym1.hasPackageFlag || phase.erasedTypes || pre1 =:= pre2
    else (sym1.name == sym2.name) && isUnifiable(pre1, pre2)

  /** Do `tp1` and `tp2` denote equivalent types? */
  def isSameType(tp1: Type, tp2: Type): Boolean = try {
    incCounter(sametypeCount)
    subsametypeRecursions += 1
    undoLog undoUnless {
      isSameType1(tp1, tp2)
    }
  } finally {
    subsametypeRecursions -= 1
    // XXX AM TODO: figure out when it is safe and needed to clear the log -- the commented approach below is too eager (it breaks #3281, #3866)
    // it doesn't help to keep separate recursion counts for the three methods that now share it
    // if (subsametypeRecursions == 0) undoLog.clear()
  }

  def isDifferentType(tp1: Type, tp2: Type): Boolean = try {
    subsametypeRecursions += 1
    undoLog undo { // undo type constraints that arise from operations in this block
      !isSameType1(tp1, tp2)
    }
  } finally {
    subsametypeRecursions -= 1
    // XXX AM TODO: figure out when it is safe and needed to clear the log -- the commented approach below is too eager (it breaks #3281, #3866)
    // it doesn't help to keep separate recursion counts for the three methods that now share it
    // if (subsametypeRecursions == 0) undoLog.clear()
  }

  def isDifferentTypeConstructor(tp1: Type, tp2: Type): Boolean = tp1 match {
    case TypeRef(pre1, sym1, _) =>
      tp2 match {
        case TypeRef(pre2, sym2, _) => sym1 != sym2 || isDifferentType(pre1, pre2)
        case _ => true
      }
    case _ => true
  }

  def normalizePlus(tp: Type) =
    if (isRawType(tp)) rawToExistential(tp)
    else tp.normalize

  /*
  todo: change to:
  def normalizePlus(tp: Type) = tp match {
    case TypeRef(pre, sym, List()) =>
      if (!sym.isInitialized) sym.rawInfo.load(sym)
      if (sym.isJavaDefined && !sym.typeParams.isEmpty) rawToExistential(tp)
      else tp.normalize
    case _ => tp.normalize
  }
  */
/*
  private def isSameType0(tp1: Type, tp2: Type): Boolean = {
    if (tp1 eq tp2) return true
    ((tp1, tp2) match {
      case (ErrorType, _) => true
      case (WildcardType, _) => true
      case (_, ErrorType) => true
      case (_, WildcardType) => true

      case (NoType, _) => false
      case (NoPrefix, _) => tp2.typeSymbol.isPackageClass
      case (_, NoType) => false
      case (_, NoPrefix) => tp1.typeSymbol.isPackageClass

      case (ThisType(sym1), ThisType(sym2))
      if (sym1 == sym2) =>
        true
      case (SingleType(pre1, sym1), SingleType(pre2, sym2))
      if (equalSymsAndPrefixes(sym1, pre1, sym2, pre2)) =>
        true
/*
      case (SingleType(pre1, sym1), ThisType(sym2))
      if (sym1.isModule &&
          sym1.moduleClass == sym2 &&
          pre1 =:= sym2.owner.thisType) =>
        true
      case (ThisType(sym1), SingleType(pre2, sym2))
      if (sym2.isModule &&
          sym2.moduleClass == sym1 &&
          pre2 =:= sym1.owner.thisType) =>
        true
*/
      case (ConstantType(value1), ConstantType(value2)) =>
        value1 == value2
      case (TypeRef(pre1, sym1, args1), TypeRef(pre2, sym2, args2)) =>
        equalSymsAndPrefixes(sym1, pre1, sym2, pre2) &&
        ((tp1.isHigherKinded && tp2.isHigherKinded && tp1.normalize =:= tp2.normalize) ||
         isSameTypes(args1, args2))
         // @M! normalize reduces higher-kinded case to PolyType's
      case (RefinedType(parents1, ref1), RefinedType(parents2, ref2)) =>
        def isSubScope(s1: Scope, s2: Scope): Boolean = s2.toList.forall {
          sym2 =>
            var e1 = s1.lookupEntry(sym2.name)
            (e1 ne null) && {
              val substSym = sym2.info.substThis(sym2.owner, e1.sym.owner.thisType)
              var isEqual = false
              while (!isEqual && (e1 ne null)) {
                isEqual = e1.sym.info =:= substSym
                e1 = s1.lookupNextEntry(e1)
              }
              isEqual
            }
        }
        //Console.println("is same? " + tp1 + " " + tp2 + " " + tp1.typeSymbol.owner + " " + tp2.typeSymbol.owner)//DEBUG
        isSameTypes(parents1, parents2) && isSubScope(ref1, ref2) && isSubScope(ref2, ref1)
      case (MethodType(params1, res1), MethodType(params2, res2)) =>
        // new dependent types: probably fix this, use substSym as done for PolyType
        (isSameTypes(tp1.paramTypes, tp2.paramTypes) &&
         res1 =:= res2 &&
         tp1.isImplicit == tp2.isImplicit)
      case (PolyType(tparams1, res1), PolyType(tparams2, res2)) =>
        // assert((tparams1 map (_.typeParams.length)) == (tparams2 map (_.typeParams.length)))
        (tparams1.length == tparams2.length) && (tparams1 corresponds tparams2)(_.info =:= _.info.substSym(tparams2, tparams1)) && // @M looks like it might suffer from same problem as #2210
          res1 =:= res2.substSym(tparams2, tparams1)
      case (ExistentialType(tparams1, res1), ExistentialType(tparams2, res2)) =>
        (tparams1.length == tparams2.length) && (tparams1 corresponds tparams2)(_.info =:= _.info.substSym(tparams2, tparams1)) && // @M looks like it might suffer from same problem as #2210
          res1 =:= res2.substSym(tparams2, tparams1)
      case (TypeBounds(lo1, hi1), TypeBounds(lo2, hi2)) =>
        lo1 =:= lo2 && hi1 =:= hi2
      case (BoundedWildcardType(bounds), _) =>
        bounds containsType tp2
      case (_, BoundedWildcardType(bounds)) =>
        bounds containsType tp1
      case (tv @ TypeVar(_,_), tp) =>
        tv.registerTypeEquality(tp, true)
      case (tp, tv @ TypeVar(_,_)) =>
        tv.registerTypeEquality(tp, false)
      case (AnnotatedType(_,_,_), _) =>
        annotationsConform(tp1, tp2) && annotationsConform(tp2, tp1) && tp1.withoutAnnotations =:= tp2.withoutAnnotations
      case (_, AnnotatedType(_,_,_)) =>
        annotationsConform(tp1, tp2) && annotationsConform(tp2, tp1) && tp1.withoutAnnotations =:= tp2.withoutAnnotations
      case (_: SingletonType, _: SingletonType) =>
        var origin1 = tp1
        while (origin1.underlying.isInstanceOf[SingletonType]) {
          assert(origin1 ne origin1.underlying, origin1)
          origin1 = origin1.underlying
        }
        var origin2 = tp2
        while (origin2.underlying.isInstanceOf[SingletonType]) {
          assert(origin2 ne origin2.underlying, origin2)
          origin2 = origin2.underlying
        }
        ((origin1 ne tp1) || (origin2 ne tp2)) && (origin1 =:= origin2)
      case _ =>
        false
    }) || {
      val tp1n = normalizePlus(tp1)
      val tp2n = normalizePlus(tp2)
      ((tp1n ne tp1) || (tp2n ne tp2)) && isSameType(tp1n, tp2n)
    }
  }
*/
  private def isSameType1(tp1: Type, tp2: Type): Boolean = {
    if ((tp1 eq tp2) ||
        (tp1 eq ErrorType) || (tp1 eq WildcardType) ||
        (tp2 eq ErrorType) || (tp2 eq WildcardType))
      true
    else if ((tp1 eq NoType) || (tp2 eq NoType))
      false
    else if (tp1 eq NoPrefix)
      tp2.typeSymbol.isPackageClass
    else if (tp2 eq NoPrefix)
      tp1.typeSymbol.isPackageClass
    else {
      isSameType2(tp1, tp2) || {
        val tp1n = normalizePlus(tp1)
        val tp2n = normalizePlus(tp2)
        ((tp1n ne tp1) || (tp2n ne tp2)) && isSameType(tp1n, tp2n)
      }
    }
  }

  def isSameType2(tp1: Type, tp2: Type): Boolean = {
    tp1 match {
      case tr1: TypeRef =>
        tp2 match {
          case tr2: TypeRef =>
            return (equalSymsAndPrefixes(tr1.sym, tr1.pre, tr2.sym, tr2.pre) &&
              ((tp1.isHigherKinded && tp2.isHigherKinded && tp1.normalize =:= tp2.normalize) ||
               isSameTypes(tr1.args, tr2.args))) ||
               ((tr1.pre, tr2.pre) match {
                 case (tv @ TypeVar(_,_), _) => tv.registerTypeSelection(tr1.sym, tr2)
                 case (_, tv @ TypeVar(_,_)) => tv.registerTypeSelection(tr2.sym, tr1)
                 case _ => false
               })
          case _ =>
        }
      case tt1: ThisType =>
        tp2 match {
          case tt2: ThisType =>
            if (tt1.sym == tt2.sym) return true
          case _ =>
        }
      case st1: SingleType =>
        tp2 match {
          case st2: SingleType =>
            if (equalSymsAndPrefixes(st1.sym, st1.pre, st2.sym, st2.pre)) return true
          case _ =>
        }
      case ct1: ConstantType =>
        tp2 match {
          case ct2: ConstantType =>
            return (ct1.value == ct2.value)
          case _ =>
        }
      case rt1: RefinedType =>
        tp2 match {
          case rt2: RefinedType => //
            def isSubScope(s1: Scope, s2: Scope): Boolean = s2.toList.forall {
              sym2 =>
                var e1 = s1.lookupEntry(sym2.name)
                (e1 ne null) && {
                  val substSym = sym2.info.substThis(sym2.owner, e1.sym.owner)
                  var isEqual = false
                  while (!isEqual && (e1 ne null)) {
                    isEqual = e1.sym.info =:= substSym
                    e1 = s1.lookupNextEntry(e1)
                  }
                  isEqual
                }
            }
            //Console.println("is same? " + tp1 + " " + tp2 + " " + tp1.typeSymbol.owner + " " + tp2.typeSymbol.owner)//DEBUG
            return isSameTypes(rt1.parents, rt2.parents) && {
              val decls1 = rt1.decls
              val decls2 = rt2.decls
              isSubScope(decls1, decls2) && isSubScope(decls2, decls1)
            }
          case _ =>
        }
      case mt1: MethodType =>
        tp2 match {
          case mt2: MethodType =>
            return isSameTypes(mt1.paramTypes, mt2.paramTypes) &&
              mt1.resultType =:= mt2.resultType.substSym(mt2.params, mt1.params) &&
              mt1.isImplicit == mt2.isImplicit
          // note: no case NullaryMethodType(restpe) => return mt1.params.isEmpty && mt1.resultType =:= restpe
          case _ =>
        }
      case NullaryMethodType(restpe1) =>
        tp2 match {
          // note: no case mt2: MethodType => return mt2.params.isEmpty && restpe  =:= mt2.resultType
          case NullaryMethodType(restpe2) =>
            return restpe1 =:= restpe2
          case _ =>
        }
      case PolyType(tparams1, res1) =>
        tp2 match {
          case PolyType(tparams2, res2) =>
//            assert((tparams1 map (_.typeParams.length)) == (tparams2 map (_.typeParams.length)))
              // @M looks like it might suffer from same problem as #2210
              return (
                (sameLength(tparams1, tparams2)) && // corresponds does not check length of two sequences before checking the predicate
                (tparams1 corresponds tparams2)(_.info =:= _.info.substSym(tparams2, tparams1)) &&
                res1 =:= res2.substSym(tparams2, tparams1)
              )
          case _ =>
        }
      case ExistentialType(tparams1, res1) =>
        tp2 match {
          case ExistentialType(tparams2, res2) =>
            // @M looks like it might suffer from same problem as #2210
            return (
              // corresponds does not check length of two sequences before checking the predicate -- faster & needed to avoid crasher in #2956
              sameLength(tparams1, tparams2) &&
              (tparams1 corresponds tparams2)(_.info =:= _.info.substSym(tparams2, tparams1)) &&
              res1 =:= res2.substSym(tparams2, tparams1)
            )
          case _ =>
        }
      case TypeBounds(lo1, hi1) =>
        tp2 match {
          case TypeBounds(lo2, hi2) =>
            return lo1 =:= lo2 && hi1 =:= hi2
          case _ =>
        }
      case BoundedWildcardType(bounds) =>
        return bounds containsType tp2
      case _ =>
    }
    tp2 match {
      case BoundedWildcardType(bounds) =>
        return bounds containsType tp1
      case _ =>
    }
    tp1 match {
      case tv @ TypeVar(_,_) =>
        return tv.registerTypeEquality(tp2, true)
      case _ =>
    }
    tp2 match {
      case tv @ TypeVar(_,_) =>
        return tv.registerTypeEquality(tp1, false)
      case _ =>
    }
    tp1 match {
      case _: AnnotatedType =>
        return annotationsConform(tp1, tp2) && annotationsConform(tp2, tp1) && tp1.withoutAnnotations =:= tp2.withoutAnnotations
      case _ =>
    }
    tp2 match {
      case _: AnnotatedType =>
        return annotationsConform(tp1, tp2) && annotationsConform(tp2, tp1) && tp1.withoutAnnotations =:= tp2.withoutAnnotations
      case _ =>
    }
    tp1 match {
      case _: SingletonType =>
        tp2 match {
          case _: SingletonType =>
            @inline def chaseDealiasedUnderlying(tp: Type): Type = {
              var origin = tp
              var next = origin.underlying.dealias
              while (next.isInstanceOf[SingletonType]) {
                assert(origin ne next, origin)
                origin = next
                next = origin.underlying.dealias
              }
              origin
            }
            val origin1 = chaseDealiasedUnderlying(tp1)
            val origin2 = chaseDealiasedUnderlying(tp2)
            ((origin1 ne tp1) || (origin2 ne tp2)) && (origin1 =:= origin2)
          case _ =>
            false
        }
      case _ =>
        false
    }
  }

  /** Are `tps1` and `tps2` lists of pairwise equivalent types? */
  def isSameTypes(tps1: List[Type], tps2: List[Type]): Boolean = (tps1 corresponds tps2)(_ =:= _)

  /** True if two lists have the same length.  Since calling length on linear sequences
   *  is O(n), it is an inadvisable way to test length equality.
   */
  final def sameLength(xs1: List[_], xs2: List[_]) = compareLengths(xs1, xs2) == 0
  @tailrec final def compareLengths(xs1: List[_], xs2: List[_]): Int =
    if (xs1.isEmpty) { if (xs2.isEmpty) 0 else -1 }
    else if (xs2.isEmpty) 1
    else compareLengths(xs1.tail, xs2.tail)

  /** Again avoiding calling length, but the lengthCompare interface is clunky.
   */
  final def hasLength(xs: List[_], len: Int) = xs.lengthCompare(len) == 0

  private val pendingSubTypes = new mutable.HashSet[SubTypePair]
  private var basetypeRecursions: Int = 0
  private val pendingBaseTypes = new mutable.HashSet[Type]

  def isSubType(tp1: Type, tp2: Type): Boolean = isSubType(tp1, tp2, AnyDepth)

  def isSubType(tp1: Type, tp2: Type, depth: Int): Boolean = try {
    subsametypeRecursions += 1

    undoLog undoUnless { // if subtype test fails, it should not affect constraints on typevars
      if (subsametypeRecursions >= LogPendingSubTypesThreshold) {
        val p = new SubTypePair(tp1, tp2)
        if (pendingSubTypes(p))
          false
        else
          try {
            pendingSubTypes += p
            isSubType2(tp1, tp2, depth)
          } finally {
            pendingSubTypes -= p
          }
      } else {
        isSubType2(tp1, tp2, depth)
      }
    }
  } finally {
    subsametypeRecursions -= 1
    // XXX AM TODO: figure out when it is safe and needed to clear the log -- the commented approach below is too eager (it breaks #3281, #3866)
    // it doesn't help to keep separate recursion counts for the three methods that now share it
    // if (subsametypeRecursions == 0) undoLog.clear()
  }

  /** Does this type have a prefix that begins with a type variable,
   *  or is it a refinement type? For type prefixes that fulfil this condition,
   *  type selections with the same name of equal (wrt) =:= prefixes are
   *  considered equal wrt =:=
   */
  def beginsWithTypeVarOrIsRefined(tp: Type): Boolean = tp match {
    case SingleType(pre, sym) =>
      !(sym hasFlag PACKAGE) && beginsWithTypeVarOrIsRefined(pre)
    case tv@TypeVar(_, constr) =>
      !tv.instValid || beginsWithTypeVarOrIsRefined(constr.inst)
    case RefinedType(_, _) =>
      true
    case _ =>
      false
  }

  def instTypeVar(tp: Type): Type = tp match {
    case TypeRef(pre, sym, args) =>
      copyTypeRef(tp, instTypeVar(pre), sym, args)
    case SingleType(pre, sym) =>
      singleType(instTypeVar(pre), sym)
    case TypeVar(_, constr) =>
      instTypeVar(constr.inst)
    case _ =>
      tp
  }

  def isErrorOrWildcard(tp: Type) = (tp eq ErrorType) || (tp eq WildcardType)

  def isSingleType(tp: Type) = tp match {
    case ThisType(_) | SuperType(_, _) | SingleType(_, _) => true
    case _ => false
  }

  def isConstantType(tp: Type) = tp match {
    case ConstantType(_) => true
    case _ => false
  }

  // @assume tp1.isHigherKinded || tp2.isHigherKinded
  def isHKSubType0(tp1: Type, tp2: Type, depth: Int): Boolean = (
    tp1.typeSymbol == NothingClass
    ||
    tp2.typeSymbol == AnyClass // @M Any and Nothing are super-type resp. subtype of every well-kinded type
    || // @M! normalize reduces higher-kinded case to PolyType's
    ((tp1.normalize.withoutAnnotations , tp2.normalize.withoutAnnotations) match {
      case (PolyType(tparams1, res1), PolyType(tparams2, res2)) => // @assume tp1.isHigherKinded && tp2.isHigherKinded (as they were both normalized to PolyType)
        sameLength(tparams1, tparams2) && {
          if (tparams1.head.owner.isMethod) {  // fast-path: polymorphic method type -- type params cannot be captured
            (tparams1 corresponds tparams2)((p1, p2) => p2.info.substSym(tparams2, tparams1) <:< p1.info) &&
            res1 <:< res2.substSym(tparams2, tparams1)
          } else { // normalized higher-kinded type
            //@M for an example of why we need to generate fresh symbols, see neg/tcpoly_ticket2101.scala
            val tpsFresh = cloneSymbols(tparams1)

            (tparams1 corresponds tparams2)((p1, p2) =>
              p2.info.substSym(tparams2, tpsFresh) <:< p1.info.substSym(tparams1, tpsFresh)) &&
            res1.substSym(tparams1, tpsFresh) <:< res2.substSym(tparams2, tpsFresh)

            //@M the forall in the previous test could be optimised to the following,
            // but not worth the extra complexity since it only shaves 1s from quick.comp
            //   (List.forall2(tpsFresh/*optimisation*/, tparams2)((p1, p2) =>
            //   p2.info.substSym(tparams2, tpsFresh) <:< p1.info /*optimisation, == (p1 from tparams1).info.substSym(tparams1, tpsFresh)*/) &&
            // this optimisation holds because inlining cloneSymbols in `val tpsFresh = cloneSymbols(tparams1)` gives:
            // val tpsFresh = tparams1 map (_.cloneSymbol)
            // for (tpFresh <- tpsFresh) tpFresh.setInfo(tpFresh.info.substSym(tparams1, tpsFresh))
        }
      } && annotationsConform(tp1.normalize, tp2.normalize)
      case (_, _) => false // @assume !tp1.isHigherKinded || !tp2.isHigherKinded
      // --> thus, cannot be subtypes (Any/Nothing has already been checked)
    }))

  def isSubArg(t1: Type, t2: Type, variance: Int) =
    (variance > 0 || t2 <:< t1) && (variance < 0 || t1 <:< t2)

  def isSubArgs(tps1: List[Type], tps2: List[Type], tparams: List[Symbol]): Boolean =
    corresponds3(tps1, tps2, tparams map (_.variance))(isSubArg)

  def differentOrNone(tp1: Type, tp2: Type) = if (tp1 eq tp2) NoType else tp1

  /** Does type `tp1` conform to `tp2`? */
  private def isSubType2(tp1: Type, tp2: Type, depth: Int): Boolean = {
    if ((tp1 eq tp2) || isErrorOrWildcard(tp1) || isErrorOrWildcard(tp2)) return true
    if ((tp1 eq NoType) || (tp2 eq NoType)) return false
    if (tp1 eq NoPrefix) return (tp2 eq NoPrefix) || tp2.typeSymbol.isPackageClass
    if (tp2 eq NoPrefix) return tp1.typeSymbol.isPackageClass
    if (isSingleType(tp1) && isSingleType(tp2) || isConstantType(tp1) && isConstantType(tp2)) return tp1 =:= tp2
    if (tp1.isHigherKinded || tp2.isHigherKinded) return isHKSubType0(tp1, tp2, depth)

    /** First try, on the right:
     *   - unwrap Annotated types, BoundedWildcardTypes,
     *   - bind TypeVars  on the right, if lhs is not Annotated nor BoundedWildcard
     *   - handle common cases for first-kind TypeRefs on both sides as a fast path.
     */
    def firstTry = tp2 match {
      // fast path: two typerefs, none of them HK
      case tr2: TypeRef =>
        tp1 match {
          case tr1: TypeRef =>
            val sym1 = tr1.sym
            val sym2 = tr2.sym
            val pre1 = tr1.pre
            val pre2 = tr2.pre
            (((if (sym1 == sym2) phase.erasedTypes || pre1 <:< pre2
               else (sym1.name == sym2.name && !sym1.isModuleClass && !sym2.isModuleClass &&
                     (isUnifiable(pre1, pre2) || isSameSpecializedSkolem(sym1, sym2, pre1, pre2)))) &&
                    isSubArgs(tr1.args, tr2.args, sym1.typeParams))
             ||
             sym2.isClass && {
               val base = tr1 baseType sym2
               (base ne tr1) && base <:< tr2
             }
             ||
             thirdTryRef(tr1, tr2))
          case _ =>
            secondTry
        }
      case AnnotatedType(_, _, _) =>
        tp1.withoutAnnotations <:< tp2.withoutAnnotations && annotationsConform(tp1, tp2)
      case BoundedWildcardType(bounds) =>
        tp1 <:< bounds.hi
      case tv2 @ TypeVar(_, constr2) =>
        tp1 match {
          case AnnotatedType(_, _, _) | BoundedWildcardType(_) =>
            secondTry
          case _ =>
            tv2.registerBound(tp1, true)
        }
      case _ =>
        secondTry
    }

    /** Second try, on the left:
     *   - unwrap AnnotatedTypes, BoundedWildcardTypes,
     *   - bind typevars,
     *   - handle existential types by skolemization.
     */
    def secondTry = tp1 match {
      case AnnotatedType(_, _, _) =>
        tp1.withoutAnnotations <:< tp2.withoutAnnotations && annotationsConform(tp1, tp2)
      case BoundedWildcardType(bounds) =>
        tp1.bounds.lo <:< tp2
      case tv @ TypeVar(_,_) =>
        tv.registerBound(tp2, false)
      case ExistentialType(_, _) =>
        try {
          skolemizationLevel += 1
          tp1.skolemizeExistential <:< tp2
        } finally {
          skolemizationLevel -= 1
        }
      case _ =>
        thirdTry
    }

    def thirdTryRef(tp1: Type, tp2: TypeRef): Boolean = {
      val sym2 = tp2.sym
      sym2 match {
        case NotNullClass => tp1.isNotNull
        case SingletonClass => tp1.isStable || fourthTry
        case _: ClassSymbol =>
          if (isRaw(sym2, tp2.args))
            isSubType(tp1, rawToExistential(tp2), depth)
          else if (sym2.name == tpnme.REFINE_CLASS_NAME)
            isSubType(tp1, sym2.info, depth)
          else
            fourthTry
        case _: TypeSymbol =>
          if (sym2 hasFlag DEFERRED) {
            val tp2a = tp2.bounds.lo
            isDifferentTypeConstructor(tp2, tp2a) && tp1 <:< tp2a || fourthTry
          } else {
            isSubType(tp1.normalize, tp2.normalize, depth)
          }
        case _ =>
          fourthTry
      }
    }

    /** Third try, on the right:
     *   - decompose refined types.
     *   - handle typerefs, existentials, and notnull types.
     *   - handle left+right method types, polytypes, typebounds
     */
    def thirdTry = tp2 match {
      case tr2: TypeRef =>
        thirdTryRef(tp1, tr2)
      case rt2: RefinedType =>
        (rt2.parents forall (tp1 <:< _)) &&
        (rt2.decls forall tp1.specializes)
      case et2: ExistentialType =>
        et2.withTypeVars(tp1 <:< _, depth) || fourthTry
      case nn2: NotNullType =>
        tp1.isNotNull && tp1 <:< nn2.underlying
      case mt2: MethodType =>
        tp1 match {
          case mt1 @ MethodType(params1, res1) =>
            val params2 = mt2.params
            val res2 = mt2.resultType
            (sameLength(params1, params2) &&
             mt1.isImplicit == mt2.isImplicit &&
             matchingParams(params1, params2, mt1.isJava, mt2.isJava) &&
             (res1 <:< res2.substSym(params2, params1)))
          // TODO: if mt1.params.isEmpty, consider NullaryMethodType?
          case _ =>
            false
        }
      case pt2 @ NullaryMethodType(_) =>
        tp1 match {
          // TODO: consider MethodType mt for which mt.params.isEmpty??
          case pt1 @ NullaryMethodType(_) =>
            pt1.resultType <:< pt2.resultType
          case _ =>
            false
        }
      case TypeBounds(lo2, hi2) =>
        tp1 match {
          case TypeBounds(lo1, hi1) =>
            lo2 <:< lo1 && hi1 <:< hi2
          case _ =>
            false
        }
      case _ =>
        fourthTry
    }

    /** Fourth try, on the left:
     *   - handle typerefs, refined types, notnull and singleton types.
     */
    def fourthTry = tp1 match {
      case tr1 @ TypeRef(_, sym1, _) =>
        sym1 match {
          case NothingClass => true
          case NullClass =>
            tp2 match {
              case TypeRef(_, sym2, _) =>
                sym2.isClass && (sym2 isNonBottomSubClass ObjectClass) &&
                !(tp2.normalize.typeSymbol isNonBottomSubClass NotNullClass)
              case _ =>
                isSingleType(tp2) && tp1 <:< tp2.widen
            }
          case _: ClassSymbol =>
            if (isRaw(sym1, tr1.args))
              isSubType(rawToExistential(tp1), tp2, depth)
            else
              sym1.name == tpnme.REFINE_CLASS_NAME &&
              isSubType(sym1.info, tp2, depth)
          case _: TypeSymbol =>
            if (sym1 hasFlag DEFERRED) {
              val tp1a = tp1.bounds.hi
              isDifferentTypeConstructor(tp1, tp1a) && tp1a <:< tp2
            } else {
              isSubType(tp1.normalize, tp2.normalize, depth)
            }
          case _ =>
            false
        }
      case RefinedType(parents1, _) =>
        parents1 exists (_ <:< tp2)
      case _: SingletonType | _: NotNullType =>
        tp1.underlying <:< tp2
      case _ =>
        false
    }

    firstTry
  }

  /** Are `tps1` and `tps2` lists of equal length such that all elements
   *  of `tps1` conform to corresponding elements of `tps2`?
   */
  def isSubTypes(tps1: List[Type], tps2: List[Type]): Boolean = (tps1 corresponds tps2)(_ <:< _)

  /** Does type `tp` implement symbol `sym` with same or
   *  stronger type? Exact only if `sym` is a member of some
   *  refinement type, otherwise we might return false negatives.
   */
  def specializesSym(tp: Type, sym: Symbol): Boolean =
    tp.typeSymbol == NothingClass ||
    tp.typeSymbol == NullClass && (sym.owner isSubClass ObjectClass) ||
    (tp.nonPrivateMember(sym.name).alternatives exists
      (alt => sym == alt || specializesSym(tp.narrow, alt, sym.owner.thisType, sym)))

  /** Does member `sym1` of `tp1` have a stronger type
   *  than member `sym2` of `tp2`?
   */
  private def specializesSym(tp1: Type, sym1: Symbol, tp2: Type, sym2: Symbol): Boolean = {
    val info1 = tp1.memberInfo(sym1)
    val info2 = tp2.memberInfo(sym2).substThis(tp2.typeSymbol, tp1)
    //System.out.println("specializes "+tp1+"."+sym1+":"+info1+sym1.locationString+" AND "+tp2+"."+sym2+":"+info2)//DEBUG
    sym2.isTerm && (info1 <:< info2) /*&& (!sym2.isStable || sym1.isStable) */ ||
    sym2.isAbstractType && {
      val memberTp1 = tp1.memberType(sym1)
      // println("kinds conform? "+(memberTp1, tp1, sym2, kindsConform(List(sym2), List(memberTp1), tp2, sym2.owner)))
      info2.bounds.containsType(memberTp1) &&
      kindsConform(List(sym2), List(memberTp1), tp1, sym1.owner)
    } ||
    sym2.isAliasType && tp2.memberType(sym2).substThis(tp2.typeSymbol, tp1) =:= tp1.memberType(sym1) //@MAT ok
  }

  /** A function implementing `tp1` matches `tp2`. */
  final def matchesType(tp1: Type, tp2: Type, alwaysMatchSimple: Boolean): Boolean = {
    def matchesQuantified(tparams1: List[Symbol], tparams2: List[Symbol], res1: Type, res2: Type): Boolean = (
      sameLength(tparams1, tparams2) &&
      matchesType(res1, res2.substSym(tparams2, tparams1), alwaysMatchSimple)
    )
    def lastTry =
      tp2 match {
        case ExistentialType(_, res2) if alwaysMatchSimple =>
          matchesType(tp1, res2, true)
        case MethodType(_, _) =>
          false
        case PolyType(_, _) =>
          false
        case _ =>
          alwaysMatchSimple || tp1 =:= tp2
      }
    tp1 match {
      case mt1 @ MethodType(params1, res1) =>
        tp2 match {
          case mt2 @ MethodType(params2, res2) =>
            // sameLength(params1, params2) was used directly as pre-screening optimization (now done by matchesQuantified -- is that ok, performancewise?)
            mt1.isImplicit == mt2.isImplicit &&
            matchingParams(params1, params2, mt1.isJava, mt2.isJava) &&
            matchesQuantified(params1, params2, res1, res2)
          case NullaryMethodType(res2) =>
            if (params1.isEmpty) matchesType(res1, res2, alwaysMatchSimple)
            else matchesType(tp1, res2, alwaysMatchSimple)
          case ExistentialType(_, res2) =>
            alwaysMatchSimple && matchesType(tp1, res2, true)
          case TypeRef(_, sym, Nil) =>
            params1.isEmpty && sym.isModuleClass && matchesType(res1, tp2, alwaysMatchSimple)
          case _ =>
            false
        }
      case mt1 @ NullaryMethodType(res1) =>
        tp2 match {
          case mt2 @ MethodType(Nil, res2)  => // could never match if params nonEmpty, and !mt2.isImplicit is implied by empty param list
            matchesType(res1, res2, alwaysMatchSimple)
          case NullaryMethodType(res2) =>
            matchesType(res1, res2, alwaysMatchSimple)
          case ExistentialType(_, res2) =>
            alwaysMatchSimple && matchesType(tp1, res2, true)
          case TypeRef(_, sym, Nil) if sym.isModuleClass =>
            matchesType(res1, tp2, alwaysMatchSimple)
          case _ =>
            matchesType(res1, tp2, alwaysMatchSimple)
        }
      case PolyType(tparams1, res1) =>
        tp2 match {
          case PolyType(tparams2, res2) =>
            if ((tparams1 corresponds tparams2)(_ eq _))
              matchesType(res1, res2, alwaysMatchSimple)
            else
              matchesQuantified(tparams1, tparams2, res1, res2)
          case ExistentialType(_, res2) =>
            alwaysMatchSimple && matchesType(tp1, res2, true)
          case _ =>
            false // remember that tparams1.nonEmpty is now an invariant of PolyType
        }
      case ExistentialType(tparams1, res1) =>
        tp2 match {
          case ExistentialType(tparams2, res2) =>
            matchesQuantified(tparams1, tparams2, res1, res2)
          case _ =>
            if (alwaysMatchSimple) matchesType(res1, tp2, true)
            else lastTry
        }
      case TypeRef(_, sym, Nil) if sym.isModuleClass =>
        tp2 match {
          case MethodType(Nil, res2)   => matchesType(tp1, res2, alwaysMatchSimple)
          case NullaryMethodType(res2) => matchesType(tp1, res2, alwaysMatchSimple)
          case _                       => lastTry
        }
      case _ =>
        lastTry
    }
  }

/** matchesType above is an optimized version of the following implementation:

  def matchesType2(tp1: Type, tp2: Type, alwaysMatchSimple: Boolean): Boolean = {
    def matchesQuantified(tparams1: List[Symbol], tparams2: List[Symbol], res1: Type, res2: Type): Boolean =
      tparams1.length == tparams2.length &&
      matchesType(res1, res2.substSym(tparams2, tparams1), alwaysMatchSimple)
    (tp1, tp2) match {
      case (MethodType(params1, res1), MethodType(params2, res2)) =>
        params1.length == params2.length && // useful pre-secreening optimization
        matchingParams(params1, params2, tp1.isInstanceOf[JavaMethodType], tp2.isInstanceOf[JavaMethodType]) &&
        matchesType(res1, res2, alwaysMatchSimple) &&
        tp1.isImplicit == tp2.isImplicit
      case (PolyType(tparams1, res1), PolyType(tparams2, res2)) =>
        matchesQuantified(tparams1, tparams2, res1, res2)
      case (NullaryMethodType(rtp1), MethodType(List(), rtp2)) =>
        matchesType(rtp1, rtp2, alwaysMatchSimple)
      case (MethodType(List(), rtp1), NullaryMethodType(rtp2)) =>
        matchesType(rtp1, rtp2, alwaysMatchSimple)
      case (ExistentialType(tparams1, res1), ExistentialType(tparams2, res2)) =>
        matchesQuantified(tparams1, tparams2, res1, res2)
      case (ExistentialType(_, res1), _) if alwaysMatchSimple =>
        matchesType(res1, tp2, alwaysMatchSimple)
      case (_, ExistentialType(_, res2)) if alwaysMatchSimple =>
        matchesType(tp1, res2, alwaysMatchSimple)
      case (NullaryMethodType(rtp1), _) =>
        matchesType(rtp1, tp2, alwaysMatchSimple)
      case (_, NullaryMethodType(rtp2)) =>
        matchesType(tp1, rtp2, alwaysMatchSimple)
      case (MethodType(_, _), _) => false
      case (PolyType(_, _), _)   => false
      case (_, MethodType(_, _)) => false
      case (_, PolyType(_, _))   => false
      case _ =>
        alwaysMatchSimple || tp1 =:= tp2
    }
  }
*/

  /** Are `syms1` and `syms2` parameter lists with pairwise equivalent types? */
  private def matchingParams(syms1: List[Symbol], syms2: List[Symbol], syms1isJava: Boolean, syms2isJava: Boolean): Boolean = syms1 match {
    case Nil =>
      syms2.isEmpty
    case sym1 :: rest1 =>
      syms2 match {
        case Nil =>
          false
        case sym2 :: rest2 =>
          val tp1 = sym1.tpe
          val tp2 = sym2.tpe
          (tp1 =:= tp2 ||
           syms1isJava && tp2.typeSymbol == ObjectClass && tp1.typeSymbol == AnyClass ||
           syms2isJava && tp1.typeSymbol == ObjectClass && tp2.typeSymbol == AnyClass) &&
          matchingParams(rest1, rest2, syms1isJava, syms2isJava)
      }
  }

  /** like map2, but returns list `xs` itself - instead of a copy - if function
   *  `f` maps all elements to themselves.
   */
  def map2Conserve[A <: AnyRef, B](xs: List[A], ys: List[B])(f: (A, B) => A): List[A] =
    if (xs.isEmpty) xs
    else {
      val x1 = f(xs.head, ys.head)
      val xs1 = map2Conserve(xs.tail, ys.tail)(f)
      if ((x1 eq xs.head) && (xs1 eq xs.tail)) xs
      else x1 :: xs1
    }

  /** Solve constraint collected in types `tvars`.
   *
   *  @param tvars      All type variables to be instantiated.
   *  @param tparams    The type parameters corresponding to `tvars`
   *  @param variances  The variances of type parameters; need to reverse
   *                    solution direction for all contravariant variables.
   *  @param upper      When `true` search for max solution else min.
   */
  def solve(tvars: List[TypeVar], tparams: List[Symbol],
            variances: List[Int], upper: Boolean): Boolean =
     solve(tvars, tparams, variances, upper, AnyDepth)

  def solve(tvars: List[TypeVar], tparams: List[Symbol],
            variances: List[Int], upper: Boolean, depth: Int): Boolean = {

    def solveOne(tvar: TypeVar, tparam: Symbol, variance: Int) {
      if (tvar.constr.inst == NoType) {
        val up = if (variance != CONTRAVARIANT) upper else !upper
        tvar.constr.inst = null
        val bound: Type = if (up) tparam.info.bounds.hi else tparam.info.bounds.lo
        //Console.println("solveOne0(tv, tp, v, b)="+(tvar, tparam, variance, bound))
        var cyclic = bound contains tparam
        foreach3(tvars, tparams, variances)((tvar2, tparam2, variance2) => {
          val ok = (tparam2 != tparam) && (
               (bound contains tparam2)
            ||  up && (tparam2.info.bounds.lo =:= tparam.tpe)
            || !up && (tparam2.info.bounds.hi =:= tparam.tpe)
          )
          if (ok) {
            if (tvar2.constr.inst eq null) cyclic = true
            solveOne(tvar2, tparam2, variance2)
          }
        })
        if (!cyclic) {
          if (up) {
            if (bound.typeSymbol != AnyClass)
              tvar addHiBound bound.instantiateTypeParams(tparams, tvars)
            for (tparam2 <- tparams)
              tparam2.info.bounds.lo.dealias match {
                case TypeRef(_, `tparam`, _) =>
                  tvar addHiBound tparam2.tpe.instantiateTypeParams(tparams, tvars)
                case _ =>
              }
          } else {
            if (bound.typeSymbol != NothingClass && bound.typeSymbol != tparam) {
              tvar addLoBound bound.instantiateTypeParams(tparams, tvars)
            }
            for (tparam2 <- tparams)
              tparam2.info.bounds.hi.dealias match {
                case TypeRef(_, `tparam`, _) =>
                  tvar addLoBound tparam2.tpe.instantiateTypeParams(tparams, tvars)
                case _ =>
              }
          }
        }
        tvar.constr.inst = NoType // necessary because hibounds/lobounds may contain tvar

        //println("solving "+tvar+" "+up+" "+(if (up) (tvar.constr.hiBounds) else tvar.constr.loBounds)+((if (up) (tvar.constr.hiBounds) else tvar.constr.loBounds) map (_.widen)))

        tvar setInst (
          if (up) {
            if (depth != AnyDepth) glb(tvar.constr.hiBounds, depth) else glb(tvar.constr.hiBounds)
          } else {
            if (depth != AnyDepth) lub(tvar.constr.loBounds, depth) else lub(tvar.constr.loBounds)
          })

        //Console.println("solving "+tvar+" "+up+" "+(if (up) (tvar.constr.hiBounds) else tvar.constr.loBounds)+((if (up) (tvar.constr.hiBounds) else tvar.constr.loBounds) map (_.widen))+" = "+tvar.constr.inst)//@MDEBUG
      }
    }

    // println("solving "+tvars+"/"+tparams+"/"+(tparams map (_.info)))
    foreach3(tvars, tparams, variances)(solveOne)
    tvars forall (tvar => tvar.constr.isWithinBounds(tvar.constr.inst))
  }

  /** Do type arguments `targs` conform to formal parameters `tparams`?
   */
  def isWithinBounds(pre: Type, owner: Symbol, tparams: List[Symbol], targs: List[Type]): Boolean = {
    var bounds = instantiatedBounds(pre, owner, tparams, targs)
    if (targs.exists(_.annotations.nonEmpty))
      bounds = adaptBoundsToAnnotations(bounds, tparams, targs)
    (bounds corresponds targs)(_ containsType _)
  }

  def instantiatedBounds(pre: Type, owner: Symbol, tparams: List[Symbol], targs: List[Type]): List[TypeBounds] =
    tparams map (_.info.asSeenFrom(pre, owner).instantiateTypeParams(tparams, targs).bounds)

// Lubs and Glbs ---------------------------------------------------------

  private def printLubMatrix(btsMap: Map[Type, List[Type]], depth: Int) {
    import scala.tools.nsc.util.TableDef
    import TableDef.Column
    def str(tp: Type) = {
      if (tp == NoType) ""
      else {
        val s = ("" + tp).replaceAll("""[\w.]+\.(\w+)""", "$1")
        if (s.length < 60) s
        else (s take 57) + "..."
      }
    }

    val sorted       = btsMap.toList.sortWith((x, y) => x._1.typeSymbol isLess y._1.typeSymbol)
    val maxSeqLength = sorted map (_._2.size) max
    val padded       = sorted map (_._2.padTo(maxSeqLength, NoType))
    val transposed   = padded.transpose

    val columns: List[Column[List[Type]]] = mapWithIndex(sorted) {
      case ((k, v), idx) =>
        Column(str(k), (xs: List[Type]) => str(xs(idx)), true)
    }

    val tableDef = TableDef(columns: _*)
    val formatted = tableDef.table(transposed)
    println("** Depth is " + depth + "\n" + formatted)
  }

  /** From a list of types, find any which take type parameters
   *  where the type parameter bounds contain references to other
   *  any types in the list (including itself.)
   *
   *  @return List of symbol pairs holding the recursive type
   *    parameter and the parameter which references it.
   */
  def findRecursiveBounds(ts: List[Type]): List[(Symbol, Symbol)] = {
    if (ts.isEmpty) Nil
    else {
      val sym = ts.head.typeSymbol
      require(ts.tail forall (_.typeSymbol == sym), ts)
      for (p <- sym.typeParams ; in <- sym.typeParams ; if in.info.bounds contains p) yield
        p -> in
    }
  }

  /** Given a matrix `tsBts` whose columns are basetype sequences (and the symbols `tsParams` that should be interpreted as type parameters in this matrix),
   * compute its least sorted upwards closed upper bound relative to the following ordering <= between lists of types:
   *
   *    xs <= ys   iff   forall y in ys exists x in xs such that x <: y
   *
   *  @arg tsParams for each type in the original list of types `ts0`, its list of type parameters (if that type is a type constructor)
   *                (these type parameters may be referred to by type arguments in the BTS column of those types,
   *                and must be interpreted as bound variables; i.e., under a type lambda that wraps the types that refer to these type params)
   *  @arg tsBts    a matrix whose columns are basetype sequences
   *                the first row is the original list of types for which we're computing the lub
   *                  (except that type constructors have been applied to their dummyArgs)
   *  @See baseTypeSeq  for a definition of sorted and upwards closed.
   */
  private def lubList(ts: List[Type], depth: Int): List[Type] = {
    // Matching the type params of one of the initial types means dummies.
    val initialTypeParams = ts map (_.typeParams)
    def isHotForTs(xs: List[Type]) = initialTypeParams contains xs.map(_.typeSymbol)

    def elimHigherOrderTypeParam(tp: Type) = tp match {
      case TypeRef(pre, sym, args) if args.nonEmpty && isHotForTs(args) => tp.typeConstructor
      case _                                                            => tp
    }
    var lubListDepth = 0
    def loop(tsBts: List[List[Type]]): List[Type] = {
      lubListDepth += 1

      if (tsBts.isEmpty || tsBts.exists(_.isEmpty)) Nil
      else if (tsBts.tail.isEmpty) tsBts.head
      else {
        // ts0 is the 1-dimensional frontier of symbols cutting through 2-dimensional tsBts.
        // Invariant: all symbols "under" (closer to the first row) the frontier
        // are smaller (according to _.isLess) than the ones "on and beyond" the frontier
        val ts0  = tsBts map (_.head)

        // Is the frontier made up of types with the same symbol?
        val isUniformFrontier = (ts0: @unchecked) match {
          case t :: ts  => ts forall (_.typeSymbol == t.typeSymbol)
        }

        // Produce a single type for this frontier by merging the prefixes and arguments of those
        // typerefs that share the same symbol: that symbol is the current maximal symbol for which
        // the invariant holds, i.e., the one that conveys most information wrt subtyping. Before
        // merging, strip targs that refer to bound tparams (when we're computing the lub of type
        // constructors.) Also filter out all types that are a subtype of some other type.
        if (isUniformFrontier) {
          if (settings.debug.value || printLubs) {
            val fbounds = findRecursiveBounds(ts0)
            if (fbounds.nonEmpty) {
              println("Encountered " + fbounds.size + " recursive bounds while lubbing " + ts0.size + " types.")
              for ((p0, p1) <- fbounds) {
                val desc = if (p0 == p1) "its own bounds" else "the bounds of " + p1

                println("  " + p0.fullLocationString + " appears in " + desc)
                println("    " + p1 + " " + p1.info.bounds)
              }
              println("")
            }
          }
          val tails = tsBts map (_.tail)
          mergePrefixAndArgs(elimSub(ts0 map elimHigherOrderTypeParam, depth), 1, depth) match {
            case Some(tp) => tp :: loop(tails)
            case _        => loop(tails)
          }
        }
        else {
          // frontier is not uniform yet, move it beyond the current minimal symbol;
          // lather, rinSe, repeat
          val sym    = minSym(ts0)
          val newtps = tsBts map (ts => if (ts.head.typeSymbol == sym) ts.tail else ts)
          if (printLubs) {
            val str = (newtps.zipWithIndex map { case (tps, idx) =>
              tps.map("        " + _ + "\n").mkString("   (" + idx + ")\n", "", "\n")
            }).mkString("")

            println("Frontier(\n" + str + ")")
            printLubMatrix(ts zip tsBts toMap, lubListDepth)
          }

          loop(newtps)
        }
      }
    }

    val initialBTSes = ts map (_.baseTypeSeq.toList)
    if (printLubs)
      printLubMatrix(ts zip initialBTSes toMap, depth)

    loop(initialBTSes)
  }

  // @AM the following problem is solved by elimHOTparams in lublist
  // @PP lubLists gone bad: lubList(List(
  //   List(scala.collection.generic.GenericCompanion[scala.collection.immutable.Seq], ScalaObject, java.lang.Object, Any)
  //   List(scala.collection.generic.GenericCompanion[scala.collection.mutable.Seq], ScalaObject, java.lang.Object, Any)
  // )) == (
  //   List(scala.collection.generic.GenericCompanion[Seq**[Any]**], ScalaObject, java.lang.Object, Any)
  // )

  /** The minimal symbol (wrt Symbol.isLess) of a list of types */
  private def minSym(tps: List[Type]): Symbol =
    (tps.head.typeSymbol /: tps.tail) {
      (sym1, tp2) => if (tp2.typeSymbol isLess sym1) tp2.typeSymbol else sym1
    }

  /** A minimal type list which has a given list of types as its base type sequence */
  def spanningTypes(ts: List[Type]): List[Type] = ts match {
    case List() => List()
    case first :: rest =>
      first :: spanningTypes(
        rest filter (t => !first.typeSymbol.isSubClass(t.typeSymbol)))
  }

  /** Eliminate from list of types all elements which are a supertype
   *  of some other element of the list. */
  private def elimSuper(ts: List[Type]): List[Type] = ts match {
    case List() => List()
    case t :: ts1 =>
      val rest = elimSuper(ts1 filter (t1 => !(t <:< t1)))
      if (rest exists (t1 => t1 <:< t)) rest else t :: rest
  }
  def elimAnonymousClass(t: Type) = t match {
    case TypeRef(pre, clazz, Nil) if clazz.isAnonymousClass =>
      clazz.classBound.asSeenFrom(pre, clazz.owner)
    case _ =>
      t
  }
  def elimRefinement(t: Type) = t match {
    case RefinedType(parents, decls) if !decls.isEmpty => intersectionType(parents)
    case _                                             => t
  }

  /** Eliminate from list of types all elements which are a subtype
   *  of some other element of the list. */
  private def elimSub(ts: List[Type], depth: Int): List[Type] = {
    def elimSub0(ts: List[Type]): List[Type] = ts match {
      case List() => List()
      case t :: ts1 =>
        val rest = elimSub0(ts1 filter (t1 => !isSubType(t1, t, decr(depth))))
        if (rest exists (t1 => isSubType(t, t1, decr(depth)))) rest else t :: rest
    }
    val ts0 = elimSub0(ts)
    if (ts0.isEmpty || ts0.tail.isEmpty) ts0
    else {
      val ts1 = ts0 mapConserve (t => elimAnonymousClass(t.underlying))
      if (ts1 eq ts0) ts0
      else elimSub(ts1, depth)
    }
  }

  private def stripExistentialsAndTypeVars(ts: List[Type]): (List[Type], List[Symbol]) = {
    val quantified = ts flatMap {
      case ExistentialType(qs, _) => qs
      case t => List()
    }
    def stripType(tp: Type) = tp match {
      case ExistentialType(_, res) =>
        res
      case TypeVar(_, constr) =>
        if (constr.instValid) constr.inst
        else abort("trying to do lub/glb of typevar "+tp)
      case t => t
    }
    val strippedTypes = ts mapConserve stripType
    (strippedTypes, quantified)
  }

  def weakLub(ts: List[Type]) =
    if (ts.nonEmpty && (ts forall isNumericValueType)) (numericLub(ts), true)
    else if (ts.nonEmpty && (ts exists (_.annotations.nonEmpty)))
      (annotationsLub(lub(ts map (_.withoutAnnotations)), ts), true)
    else (lub(ts), false)

  def weakGlb(ts: List[Type]) = {
    if (ts.nonEmpty && (ts forall isNumericValueType)) {
      val nglb = numericGlb(ts)
      if (nglb != NoType) (nglb, true)
      else (glb(ts), false)
    } else if (ts.nonEmpty && (ts exists (_.annotations.nonEmpty))) {
      (annotationsGlb(glb(ts map (_.withoutAnnotations)), ts), true)
    } else (glb(ts), false)
  }

  def numericLub(ts: List[Type]) =
    ts reduceLeft ((t1, t2) =>
      if (isNumericSubType(t1, t2)) t2
      else if (isNumericSubType(t2, t1)) t1
      else IntClass.tpe)

  def numericGlb(ts: List[Type]) =
    ts reduceLeft ((t1, t2) =>
      if (isNumericSubType(t1, t2)) t1
      else if (isNumericSubType(t2, t1)) t2
      else NoType)

  def isWeakSubType(tp1: Type, tp2: Type) =
    tp1.deconst.normalize match {
      case TypeRef(_, sym1, _) if isNumericValueClass(sym1) =>
        tp2.deconst.normalize match {
          case TypeRef(_, sym2, _) if isNumericValueClass(sym2) =>
            isNumericSubClass(sym1, sym2)
          case tv2 @ TypeVar(_, _) =>
            tv2.registerBound(tp1, isLowerBound = true, isNumericBound = true)
          case _ =>
            isSubType(tp1, tp2)
        }
      case tv1 @ TypeVar(_, _) =>
        tp2.deconst.normalize match {
          case TypeRef(_, sym2, _) if isNumericValueClass(sym2) =>
            tv1.registerBound(tp2, isLowerBound = false, isNumericBound = true)
          case _ =>
            isSubType(tp1, tp2)
        }
      case _ =>
        isSubType(tp1, tp2)
    }

  /** The isNumericValueType tests appear redundant, but without them
   *  test/continuations-neg/function3.scala goes into an infinite loop.
   *  (Even if the calls are to typeSymbolDirect.)
   */
  def isNumericSubType(tp1: Type, tp2: Type) = (
       isNumericValueType(tp1)
    && isNumericValueType(tp2)
    && isNumericSubClass(tp1.typeSymbol, tp2.typeSymbol)
  )

  private val lubResults = new mutable.HashMap[(Int, List[Type]), Type]
  private val glbResults = new mutable.HashMap[(Int, List[Type]), Type]

  def lub(ts: List[Type]): Type = ts match {
    case List() => NothingClass.tpe
    case List(t) => t
    case _ =>
      try {
        lub(ts, lubDepth(ts))
      } finally {
        lubResults.clear()
        glbResults.clear()
      }
  }

  /** The least upper bound wrt <:< of a list of types */
  private def lub(ts: List[Type], depth: Int): Type = {
    def lub0(ts0: List[Type]): Type = elimSub(ts0, depth) match {
      case List() => NothingClass.tpe
      case List(t) => t
      case ts @ PolyType(tparams, _) :: _ =>
        val tparams1 = map2(tparams, matchingBounds(ts, tparams).transpose)((tparam, bounds) =>
          tparam.cloneSymbol.setInfo(glb(bounds, depth)))
        PolyType(tparams1, lub0(matchingInstTypes(ts, tparams1)))
      case ts @ MethodType(params, _) :: rest =>
        MethodType(params, lub0(matchingRestypes(ts, params map (_.tpe))))
      case ts @ NullaryMethodType(_) :: rest =>
        NullaryMethodType(lub0(matchingRestypes(ts, Nil)))
      case ts @ TypeBounds(_, _) :: rest =>
        TypeBounds(glb(ts map (_.bounds.lo), depth), lub(ts map (_.bounds.hi), depth))
      case ts =>
        lubResults get (depth, ts) match {
          case Some(lubType) =>
            lubType
          case None =>
            lubResults((depth, ts)) = AnyClass.tpe
            val res = if (depth < 0) AnyClass.tpe else lub1(ts)
            lubResults((depth, ts)) = res
            res
        }
    }
    def lub1(ts0: List[Type]): Type = {
      val (ts, tparams) = stripExistentialsAndTypeVars(ts0)
      val lubBaseTypes: List[Type] = lubList(ts, depth)
      val lubParents = spanningTypes(lubBaseTypes)
      val lubOwner = commonOwner(ts)
      val lubBase = intersectionType(lubParents, lubOwner)
      val lubType =
        if (phase.erasedTypes || depth == 0) lubBase
        else {
          val lubRefined  = refinedType(lubParents, lubOwner)
          val lubThisType = lubRefined.typeSymbol.thisType
          val narrowts    = ts map (_.narrow)
          def excludeFromLub(sym: Symbol) = (
               sym.isClass
            || sym.isConstructor
            || !sym.isPublic
            || isGetClass(sym)
            || narrowts.exists(t => !refines(t, sym))
          )
          def lubsym(proto: Symbol): Symbol = {
            val prototp = lubThisType.memberInfo(proto)
            val syms = narrowts map (t =>
              t.nonPrivateMember(proto.name).suchThat(sym =>
                sym.tpe matches prototp.substThis(lubThisType.typeSymbol, t)))
            if (syms contains NoSymbol) NoSymbol
            else {
              val symtypes =
                map2(narrowts, syms)((t, sym) => t.memberInfo(sym).substThis(t.typeSymbol, lubThisType))
              if (proto.isTerm) // possible problem: owner of info is still the old one, instead of new refinement class
                proto.cloneSymbol(lubRefined.typeSymbol).setInfoOwnerAdjusted(lub(symtypes, decr(depth)))
              else if (symtypes.tail forall (symtypes.head =:=))
                proto.cloneSymbol(lubRefined.typeSymbol).setInfoOwnerAdjusted(symtypes.head)
              else {
                def lubBounds(bnds: List[TypeBounds]): TypeBounds =
                  TypeBounds(glb(bnds map (_.lo), decr(depth)), lub(bnds map (_.hi), decr(depth)))
                lubRefined.typeSymbol.newAbstractType(proto.name.toTypeName, proto.pos)
                  .setInfoOwnerAdjusted(lubBounds(symtypes map (_.bounds)))
              }
            }
          }
          def refines(tp: Type, sym: Symbol): Boolean = {
            val syms = tp.nonPrivateMember(sym.name).alternatives;
            !syms.isEmpty && (syms forall (alt =>
              // todo alt != sym is strictly speaking not correct, but without it we lose
              // efficiency.
              alt != sym && !specializesSym(lubThisType, sym, tp, alt)))
          }
          // add a refinement symbol for all non-class members of lubBase
          // which are refined by every type in ts.
          for (sym <- lubBase.nonPrivateMembers ; if !excludeFromLub(sym)) {
            try {
              val lsym = lubsym(sym)
              if (lsym != NoSymbol) addMember(lubThisType, lubRefined, lsym)
            } catch {
              case ex: NoCommonType =>
            }
          }
          if (lubRefined.decls.isEmpty) lubBase
          else if (!verifyLubs) lubRefined
          else {
            // Verify that every given type conforms to the calculated lub.
            // In theory this should not be necessary, but higher-order type
            // parameters are not handled correctly.
            val ok = ts forall { t =>
              (t <:< lubRefined) || {
                if (settings.debug.value || printLubs) {
                  Console.println(
                    "Malformed lub: " + lubRefined + "\n" +
                    "Argument " + t + " does not conform.  Falling back to " + lubBase
                  )
                }
                false
              }
            }
            // If not, fall back on the more conservative calculation.
            if (ok) lubRefined
            else lubBase
          }
        }
      existentialAbstraction(tparams, lubType)
    }
    if (printLubs) {
      println(indent + "lub of " + ts + " at depth "+depth)//debug
      indent = indent + "  "
      assert(indent.length <= 100)
    }
    val res = lub0(ts)
    if (printLubs) {
      indent = indent stripSuffix "  "
      println(indent + "lub of " + ts + " is " + res)//debug
    }
    if (ts forall (_.isNotNull)) res.notNull else res
  }

  val GlbFailure = new Throwable

  /** A global counter for glb calls in the `specializes` query connected to the `addMembers`
   *  call in `glb`. There's a possible infinite recursion when `specializes` calls
   *  memberType, which calls baseTypeSeq, which calls mergePrefixAndArgs, which calls glb.
   *  The counter breaks this recursion after two calls.
   *  If the recursion is broken, no member is added to the glb.
   */
  private var globalGlbDepth = 0
  private final val globalGlbLimit = 2

  /** The greatest lower bound wrt <:< of a list of types */
  def glb(ts: List[Type]): Type = elimSuper(ts) match {
    case List() => AnyClass.tpe
    case List(t) => t
    case ts0 =>
      try {
        glbNorm(ts0, lubDepth(ts0))
      } finally {
        lubResults.clear()
        glbResults.clear()
      }
  }

  private def glb(ts: List[Type], depth: Int): Type = elimSuper(ts) match {
    case List() => AnyClass.tpe
    case List(t) => t
    case ts0 => glbNorm(ts0, depth)
  }

  /** The greatest lower bound wrt <:< of a list of types, which have been normalized
   *  wrt elimSuper */
  protected def glbNorm(ts: List[Type], depth: Int): Type = {
    def glb0(ts0: List[Type]): Type = ts0 match {
      case List() => AnyClass.tpe
      case List(t) => t
      case ts @ PolyType(tparams, _) :: _ =>
        val tparams1 = map2(tparams, matchingBounds(ts, tparams).transpose)((tparam, bounds) =>
          tparam.cloneSymbol.setInfo(lub(bounds, depth)))
        PolyType(tparams1, glbNorm(matchingInstTypes(ts, tparams1), depth))
      case ts @ MethodType(params, _) :: rest =>
        MethodType(params, glbNorm(matchingRestypes(ts, params map (_.tpe)), depth))
      case ts @ NullaryMethodType(_) :: rest =>
        NullaryMethodType(glbNorm(matchingRestypes(ts, Nil), depth))
      case ts @ TypeBounds(_, _) :: rest =>
        TypeBounds(lub(ts map (_.bounds.lo), depth), glb(ts map (_.bounds.hi), depth))
      case ts =>
        glbResults get (depth, ts) match {
          case Some(glbType) =>
            glbType
          case _ =>
            glbResults((depth, ts)) = NothingClass.tpe
            val res = if (depth < 0) NothingClass.tpe else glb1(ts)
            glbResults((depth, ts)) = res
            res
        }
    }
    def glb1(ts0: List[Type]): Type = {
      try {
        val (ts, tparams) = stripExistentialsAndTypeVars(ts0)
        val glbOwner = commonOwner(ts)
        def refinedToParents(t: Type): List[Type] = t match {
          case RefinedType(ps, _) => ps flatMap refinedToParents
          case _ => List(t)
        }
        def refinedToDecls(t: Type): List[Scope] = t match {
          case RefinedType(ps, decls) =>
            val dss = ps flatMap refinedToDecls
            if (decls.isEmpty) dss else decls :: dss
          case _ => List()
        }
        val ts1 = ts flatMap refinedToParents
        val glbBase = intersectionType(ts1, glbOwner)
        val glbType =
          if (phase.erasedTypes || depth == 0) glbBase
          else {
            val glbRefined = refinedType(ts1, glbOwner)
            val glbThisType = glbRefined.typeSymbol.thisType
            def glbsym(proto: Symbol): Symbol = {
              val prototp = glbThisType.memberInfo(proto)
              val syms = for (t <- ts;
                    alt <- (t.nonPrivateMember(proto.name).alternatives);
                if glbThisType.memberInfo(alt) matches prototp
              ) yield alt
              val symtypes = syms map glbThisType.memberInfo
              assert(!symtypes.isEmpty)
              proto.cloneSymbol(glbRefined.typeSymbol).setInfoOwnerAdjusted(
                if (proto.isTerm) glb(symtypes, decr(depth))
                else {
                  def isTypeBound(tp: Type) = tp match {
                    case TypeBounds(_, _) => true
                    case _ => false
                  }
                  def glbBounds(bnds: List[Type]): TypeBounds = {
                    val lo = lub(bnds map (_.bounds.lo), decr(depth))
                    val hi = glb(bnds map (_.bounds.hi), decr(depth))
                    if (lo <:< hi) TypeBounds(lo, hi)
                    else throw GlbFailure
                  }
                  val symbounds = symtypes filter isTypeBound
                  var result: Type =
                    if (symbounds.isEmpty)
                      TypeBounds.empty
                    else glbBounds(symbounds)
                  for (t <- symtypes if !isTypeBound(t))
                    if (result.bounds containsType t) result = t
                    else throw GlbFailure
                  result
                })
            }
            if (globalGlbDepth < globalGlbLimit)
              try {
                globalGlbDepth += 1
                val dss = ts flatMap refinedToDecls
                for (ds <- dss; sym <- ds.iterator)
                  if (globalGlbDepth < globalGlbLimit && !(glbThisType specializes sym))
                    try {
                      addMember(glbThisType, glbRefined, glbsym(sym))
                    } catch {
                      case ex: NoCommonType =>
                    }
              } finally {
                globalGlbDepth -= 1
              }
            if (glbRefined.decls.isEmpty) glbBase else glbRefined
          }
        existentialAbstraction(tparams, glbType)
      } catch {
        case GlbFailure =>
          if (ts forall (t => NullClass.tpe <:< t)) NullClass.tpe
          else NothingClass.tpe
      }
    }
    // if (settings.debug.value) { println(indent + "glb of " + ts + " at depth "+depth); indent = indent + "  " } //DEBUG

    val res = glb0(ts)

    // if (settings.debug.value) { indent = indent.substring(0, indent.length() - 2); log(indent + "glb of " + ts + " is " + res) }//DEBUG

    if (ts exists (_.isNotNull)) res.notNull else res
  }

  /** A list of the typevars in a type. */
  def typeVarsInType(tp: Type): List[TypeVar] = {
    var tvs: List[TypeVar] = Nil
    tp foreach {
      case t: TypeVar => tvs ::= t
      case _          =>
    }
    tvs.reverse
  }
  /** Make each type var in this type use its original type for comparisons instead
   * of collecting constraints.
   */
  def suspendTypeVarsInType(tp: Type): List[TypeVar] = {
    val tvs = typeVarsInType(tp)
    // !!! Is it somehow guaranteed that this will not break under nesting?
    // In general one has to save and restore the contents of the field...
    tvs foreach (_.suspended = true)
    tvs
  }

  /** Compute lub (if `variance == 1`) or glb (if `variance == -1`) of given list
   *  of types `tps`. All types in `tps` are typerefs or singletypes
   *  with the same symbol.
   *  Return `Some(x)` if the computation succeeds with result `x`.
   *  Return `None` if the computation fails.
   */
  def mergePrefixAndArgs(tps: List[Type], variance: Int, depth: Int): Option[Type] = tps match {
    case List(tp) =>
      Some(tp)
    case TypeRef(_, sym, _) :: rest =>
      val pres = tps map (_.prefix) // prefix normalizes automatically
      val pre = if (variance == 1) lub(pres, depth) else glb(pres, depth)
      val argss = tps map (_.normalize.typeArgs) // symbol equality (of the tp in tps) was checked using typeSymbol, which normalizes, so should normalize before retrieving arguments
      val capturedParams = new ListBuffer[Symbol]
      try {
        if (sym == ArrayClass && phase.erasedTypes) {
          // special treatment for lubs of array types after erasure:
          // if argss contain one value type and some other type, the lub is Object
          // if argss contain several reference types, the lub is an array over lub of argtypes
          if (argss exists (_.isEmpty)) {
            None  // something is wrong: an array without a type arg.
          } else {
            val args = argss map (_.head)
            if (args.tail forall (_ =:= args.head)) Some(typeRef(pre, sym, List(args.head)))
            else if (args exists (arg => isValueClass(arg.typeSymbol))) Some(ObjectClass.tpe)
            else Some(typeRef(pre, sym, List(lub(args))))
          }
        }
        else {
          val args = map2(sym.typeParams, argss.transpose) { (tparam, as) =>
            if (depth == 0) {
              if (tparam.variance == variance) {
                // Take the intersection of the upper bounds of the type parameters
                // rather than falling all the way back to "Any", otherwise we end up not
                // conforming to bounds.
                val bounds0 = sym.typeParams map (_.info.bounds.hi) filterNot (_.typeSymbol == AnyClass)
                if (bounds0.isEmpty) AnyClass.tpe
                else intersectionType(bounds0 map (b => b.asSeenFrom(tps.head, sym)))
              }
              else if (tparam.variance == -variance) NothingClass.tpe
              else NoType
            }
            else {
              if (tparam.variance == variance) lub(as, decr(depth))
              else if (tparam.variance == -variance) glb(as, decr(depth))
              else {
                val l = lub(as, decr(depth))
                val g = glb(as, decr(depth))
                if (l <:< g) l
                else { // Martin: I removed this, because incomplete. Not sure there is a good way to fix it. For the moment we
                       // just err on the conservative side, i.e. with a bound that is too high.
                       // if(!(tparam.info.bounds contains tparam))   //@M can't deal with f-bounds, see #2251

                  val qvar = commonOwner(as) freshExistential "" setInfo TypeBounds(g, l)
                  capturedParams += qvar
                  qvar.tpe
                }
              }
            }
          }
          if (args contains NoType) None
          else Some(existentialAbstraction(capturedParams.toList, typeRef(pre, sym, args)))
        }
      } catch {
        case ex: MalformedType => None
        case ex: IndexOutOfBoundsException =>  // transpose freaked out because of irregular argss
        // catching just in case (shouldn't happen, but also doesn't cost us)
        debuglog("transposed irregular matrix!?"+ (tps, argss))
        None
      }
    case SingleType(_, sym) :: rest =>
      val pres = tps map (_.prefix)
      val pre = if (variance == 1) lub(pres, depth) else glb(pres, depth)
      try {
        Some(singleType(pre, sym))
      } catch {
        case ex: MalformedType => None
      }
    case ExistentialType(tparams, quantified) :: rest =>
      mergePrefixAndArgs(quantified :: rest, variance, depth) map (existentialAbstraction(tparams, _))
    case _ =>
      assert(false, tps); None
  }

  /** Make symbol `sym` a member of scope `tp.decls`
   *  where `thistp` is the narrowed owner type of the scope.
   */
  def addMember(thistp: Type, tp: Type, sym: Symbol) {
    assert(sym != NoSymbol)
    // debuglog("add member " + sym+":"+sym.info+" to "+thistp) //DEBUG
    if (!(thistp specializes sym)) {
      if (sym.isTerm)
        for (alt <- tp.nonPrivateDecl(sym.name).alternatives)
          if (specializesSym(thistp, sym, thistp, alt))
            tp.decls unlink alt;
      tp.decls enter sym
    }
  }

  /** All types in list must be polytypes with type parameter lists of
   *  same length as tparams.
   *  Returns list of list of bounds infos, where corresponding type
   *  parameters are renamed to tparams.
   */
  private def matchingBounds(tps: List[Type], tparams: List[Symbol]): List[List[Type]] = {
    def getBounds(tp: Type): List[Type] = tp match {
      case PolyType(tparams1, _) if sameLength(tparams1, tparams) =>
        tparams1 map (tparam => tparam.info.substSym(tparams1, tparams))
      case tp =>
        if (tp ne tp.normalize) getBounds(tp.normalize)
        else throw new NoCommonType(tps)
    }
    tps map getBounds
  }

  /** All types in list must be polytypes with type parameter lists of
   *  same length as tparams.
   *  Returns list of instance types, where corresponding type
   *  parameters are renamed to tparams.
   */
  private def matchingInstTypes(tps: List[Type], tparams: List[Symbol]): List[Type] = {
    def transformResultType(tp: Type): Type = tp match {
      case PolyType(tparams1, restpe) if sameLength(tparams1, tparams) =>
        restpe.substSym(tparams1, tparams)
      case tp =>
        if (tp ne tp.normalize) transformResultType(tp.normalize)
        else throw new NoCommonType(tps)
    }
    tps map transformResultType
  }

  /** All types in list must be method types with equal parameter types.
   *  Returns list of their result types.
   */
  private def matchingRestypes(tps: List[Type], pts: List[Type]): List[Type] =
    tps map {
      case MethodType(params1, res) if (isSameTypes(params1 map (_.tpe), pts)) =>
        res
      case NullaryMethodType(res) if pts isEmpty =>
        res
      case _ =>
        throw new NoCommonType(tps)
    }

// Errors and Diagnostics -----------------------------------------------------

  /** A throwable signalling a type error */
  class TypeError(var pos: Position, val msg: String) extends Throwable(msg) {
    def this(msg: String) = this(NoPosition, msg)
  }

  // TODO: RecoverableCyclicReference should be separated from TypeError,
  // but that would be a big change. Left for further refactoring.
  /** An exception for cyclic references from which we can recover */
  case class RecoverableCyclicReference(sym: Symbol)
    extends TypeError("illegal cyclic reference involving " + sym) {
    if (settings.debug.value) printStackTrace()
  }

  class NoCommonType(tps: List[Type]) extends Throwable(
    "lub/glb of incompatible types: " + tps.mkString("", " and ", "")) with ControlThrowable

  /** A throwable signalling a malformed type */
  class MalformedType(msg: String) extends TypeError(msg) {
    def this(pre: Type, tp: String) = this("malformed type: " + pre + "#" + tp)
  }

  /** The current indentation string for traces */
  private var indent: String = ""

  /** Perform operation `p` on arguments `tp1`, `arg2` and print trace of computation. */
  protected def explain[T](op: String, p: (Type, T) => Boolean, tp1: Type, arg2: T): Boolean = {
    Console.println(indent + tp1 + " " + op + " " + arg2 + "?" /* + "("+tp1.getClass+","+arg2.getClass+")"*/)
    indent = indent + "  "
    val result = p(tp1, arg2)
    indent = indent stripSuffix "  "
    Console.println(indent + result)
    result
  }

  /** If option `explaintypes` is set, print a subtype trace for `found <:< required`. */
  def explainTypes(found: Type, required: Type) {
    if (settings.explaintypes.value) withTypesExplained(found <:< required)
  }

  /** If option `explaintypes` is set, print a subtype trace for `op(found, required)`. */
  def explainTypes(op: (Type, Type) => Any, found: Type, required: Type) {
    if (settings.explaintypes.value) withTypesExplained(op(found, required))
  }

  /** Execute `op` while printing a trace of the operations on types executed. */
  def withTypesExplained[A](op: => A): A = {
    val s = explainSwitch
    try { explainSwitch = true; op } finally { explainSwitch = s }
  }

  def objToAny(tp: Type): Type =
    if (!phase.erasedTypes && tp.typeSymbol == ObjectClass) AnyClass.tpe
    else tp

  val shorthands = Set(
    "scala.collection.immutable.List",
    "scala.collection.immutable.Nil",
    "scala.collection.Seq",
    "scala.collection.Traversable",
    "scala.collection.Iterable",
    "scala.collection.mutable.StringBuilder",
    "scala.collection.IndexedSeq",
    "scala.collection.Iterator")


  /** The maximum number of recursions allowed in toString
   */
  final val maxTostringRecursions = 50

  private var tostringRecursions = 0

  protected def typeToString(tpe: Type): String =
    if (tostringRecursions >= maxTostringRecursions)
      "..."
    else
      try {
        tostringRecursions += 1
        tpe.safeToString
      } finally {
        tostringRecursions -= 1
      }

}<|MERGE_RESOLUTION|>--- conflicted
+++ resolved
@@ -1424,14 +1424,8 @@
 
     // override def isNullable: Boolean =
     // parents forall (p => p.isNullable && !p.typeSymbol.isAbstractType);
-<<<<<<< HEAD
     
     override def safeToString: String = parentsString(parents) + (
-=======
-
-    override def safeToString: String =
-      parents.mkString(" with ") +
->>>>>>> 5dca64ce
       (if (settings.debug.value || parents.isEmpty || (decls.elems ne null))
         decls.mkString("{", "; ", "}") else "")
     )
@@ -3304,9 +3298,6 @@
       case _                                              => abort(debugString(tycon))
     }
 
-<<<<<<< HEAD
-  /** A creator and extractor for type parameterizations that strips empty type parameter lists.
-=======
   /** A creator for existential types where the type arguments,
    *  rather than being applied directly, are interpreted as the
    *  upper bounds of unknown types.  For instance if the type argument
@@ -3326,8 +3317,7 @@
     }
   }
 
-  /** A creator for type parameterizations that strips empty type parameter lists.
->>>>>>> 5dca64ce
+  /** A creator and extractor for type parameterizations that strips empty type parameter lists.
    *  Use this factory method to indicate the type has kind * (it's a polymorphic value)
    *  until we start tracking explicit kinds equivalent to typeFun (except that the latter requires tparams nonEmpty).
    *
