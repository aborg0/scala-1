/* NSC -- new Scala compiler
 * Copyright 2005-2011 LAMP/EPFL
 * @author Paul Phillips
 */

package scala.tools.nsc

import language.implicitConversions

/** The main REPL related classes and values are as follows.
 *  In addition to standard compiler classes Global and Settings, there are:
 *
 *  History: an interface for session history.
 *  Completion: an interface for tab completion.
 *  ILoop (formerly InterpreterLoop): The umbrella class for a session.
 *  IMain (formerly Interpreter): Handles the evolving state of the session
 *    and handles submitting code to the compiler and handling the output.
 *  InteractiveReader: how ILoop obtains input.
 *  History: an interface for session history.
 *  Completion: an interface for tab completion.
 *  Power: a repository for more advanced/experimental features.
 *
 *  ILoop contains { in: InteractiveReader, intp: IMain, settings: Settings, power: Power }
 *  InteractiveReader contains { history: History, completion: Completion }
 *  IMain contains { global: Global }
 */
package object interpreter extends ReplConfig with ReplStrings {
  type JFile          = java.io.File
  type JClass         = java.lang.Class[_]
  type JList[T]       = java.util.List[T]
  type JCollection[T] = java.util.Collection[T]
  type JPrintWriter   = java.io.PrintWriter
  type InputStream    = java.io.InputStream
  type OutputStream   = java.io.OutputStream

  val IR = Results

<<<<<<< HEAD
=======
  implicit def postfixOps = language.postfixOps // make all postfix ops in this package compile without warning

  private[interpreter] implicit def javaCharSeqCollectionToScala(xs: JCollection[_ <: CharSequence]): List[String] = {
    import collection.JavaConverters._
    xs.asScala.toList map ("" + _)
  }

>>>>>>> 3a2901da
  private[nsc] implicit def enrichClass[T](clazz: Class[T]) = new RichClass[T](clazz)
  private[nsc] implicit def enrichAnyRefWithTap[T](x: T) = new TapMaker(x)
  private[nsc] def tracing[T](msg: String)(x: T): T = x.tapTrace(msg)
  private[nsc] def debugging[T](msg: String)(x: T) = x.tapDebug(msg)
}<|MERGE_RESOLUTION|>--- conflicted
+++ resolved
@@ -35,8 +35,6 @@
 
   val IR = Results
 
-<<<<<<< HEAD
-=======
   implicit def postfixOps = language.postfixOps // make all postfix ops in this package compile without warning
 
   private[interpreter] implicit def javaCharSeqCollectionToScala(xs: JCollection[_ <: CharSequence]): List[String] = {
@@ -44,7 +42,6 @@
     xs.asScala.toList map ("" + _)
   }
 
->>>>>>> 3a2901da
   private[nsc] implicit def enrichClass[T](clazz: Class[T]) = new RichClass[T](clazz)
   private[nsc] implicit def enrichAnyRefWithTap[T](x: T) = new TapMaker(x)
   private[nsc] def tracing[T](msg: String)(x: T): T = x.tapTrace(msg)
